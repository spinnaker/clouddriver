--- conflicted
+++ resolved
@@ -24,20 +24,12 @@
 import com.netflix.spinnaker.clouddriver.aws.data.ArnUtils;
 import com.netflix.spinnaker.clouddriver.aws.security.AmazonClientProvider;
 import com.netflix.spinnaker.clouddriver.aws.security.NetflixAmazonCredentials;
-<<<<<<< HEAD
-import com.netflix.spinnaker.clouddriver.core.limits.ServiceLimitConfiguration;
 import com.netflix.spinnaker.clouddriver.lambda.deploy.ops.AbstractLambdaProvider;
 import com.netflix.spinnaker.config.LambdaServiceConfig;
-=======
-import com.netflix.spinnaker.clouddriver.lambda.service.config.LambdaServiceConfig;
-import com.netflix.spinnaker.kork.exceptions.SpinnakerException;
->>>>>>> d22be37b
 import groovy.util.logging.Slf4j;
 import java.util.*;
 import java.util.concurrent.Callable;
 import java.util.concurrent.ConcurrentHashMap;
-import java.util.concurrent.ExecutorService;
-import java.util.concurrent.Executors;
 import java.util.function.Predicate;
 import java.util.stream.Collectors;
 
@@ -51,26 +43,11 @@
       NetflixAmazonCredentials account,
       String region,
       ObjectMapper mapper,
-<<<<<<< HEAD
-      LambdaServiceConfig lambdaServiceConfig,
-      ServiceLimitConfiguration serviceLimitConfiguration) {
+      LambdaServiceConfig lambdaServiceConfig) {
     super(region, account);
     super.operationsConfig = lambdaServiceConfig;
     super.amazonClientProvider = amazonClientProvider;
     this.mapper = mapper;
-    this.executorService =
-        Executors.newFixedThreadPool(
-            computeThreads(serviceLimitConfiguration, lambdaServiceConfig));
-=======
-      LambdaServiceConfig lambdaServiceConfig) {
-
-    this.amazonClientProvider = amazonClientProvider;
-    this.account = account;
-    this.region = region;
-    this.mapper = mapper;
-    this.TIMEOUT_MINUTES = lambdaServiceConfig.getRetry().getTimeout();
-    this.RETRIES = lambdaServiceConfig.getRetry().getRetries();
->>>>>>> d22be37b
   }
 
   public List<Map<String, Object>> getAllFunctions() {
@@ -261,27 +238,19 @@
     functionAttributes.put("targetGroups", targetGroups);
     return null;
   }
+  private static final Predicate<Statement> isLambdaInvokeAction = statement -> statement.getActions().stream() .anyMatch(action -> action.getActionName().equals("lambda:InvokeFunction"));
+  private static final Predicate<Statement> isElbPrincipal = statement -> statement.getPrincipals().stream() .anyMatch( principal -> principal.getId().equals("elasticloadbalancing.amazonaws.com"));
 
   private List<String> getTargetGroupNames(String functionName) {
-    AWSLambda lambda = getLambdaClient();
     List<String> targetGroupNames = new ArrayList<>();
     Predicate<Statement> isAllowStatement =
         statement -> statement.getEffect().toString().equals(Statement.Effect.Allow.toString());
-    Predicate<Statement> isLambdaInvokeAction =
-        statement ->
-            statement.getActions().stream()
-                .anyMatch(action -> action.getActionName().equals("lambda:InvokeFunction"));
-    Predicate<Statement> isElbPrincipal =
-        statement ->
-            statement.getPrincipals().stream()
-                .anyMatch(
-                    principal -> principal.getId().equals("elasticloadbalancing.amazonaws.com"));
 
     try {
+      AWSLambda lambda = getLambdaClient();
       GetPolicyResult result =
           lambda.getPolicy(new GetPolicyRequest().withFunctionName(functionName));
-      String json = result.getPolicy();
-      Policy policy = Policy.fromJson(json);
+      Policy policy = Policy.fromJson(result.getPolicy());
 
       targetGroupNames =
           policy.getStatements().stream()
@@ -297,51 +266,11 @@
 
     } catch (ResourceNotFoundException e) {
       // ignore the exception.
+    } catch (NullPointerException e) {
+      // ignore no resources found which can lead to null responses.
     }
 
     return targetGroupNames;
   }
 
-<<<<<<< HEAD
-  private int computeThreads(
-      ServiceLimitConfiguration serviceLimitConfiguration,
-      LambdaServiceConfig lambdaServiceConfig) {
-    int serviceLimit =
-        serviceLimitConfiguration
-            .getLimit(
-                ServiceLimitConfiguration.API_RATE_LIMIT,
-                AWSLambda.class.getSimpleName(),
-                getCredentials().getName(),
-                AmazonCloudProvider.ID,
-                5.0d)
-            .intValue();
-    return Math.min(serviceLimit * 2, lambdaServiceConfig.getConcurrency().getThreads());
-=======
-  @Nullable
-  private <T> T retry(String requestName, Supplier<T> fn, int maxRetries, int timeoutMinutes) {
-    int retries = 0;
-    long startTime = clock.instant().toEpochMilli();
-    while (true) {
-      long currentTime = clock.instant().toEpochMilli();
-      if (currentTime > (startTime + TimeUnit.MINUTES.toMillis(timeoutMinutes))) {
-        throw new SpinnakerException(
-            "Failed to complete sdk method 'lambda:" + requestName + "' before the timeout.");
-      }
-      try {
-        return fn.get();
-      } catch (ResourceNotFoundException notFoundException) {
-        return null;
-      } catch (TooManyRequestsException | ServiceException e) {
-        if (retries >= (maxRetries - 1)) {
-          throw e;
-        }
-        if (e instanceof ServiceException) {
-          retries++;
-        }
-      } catch (Exception e) {
-        throw e;
-      }
-    }
->>>>>>> d22be37b
-  }
 }