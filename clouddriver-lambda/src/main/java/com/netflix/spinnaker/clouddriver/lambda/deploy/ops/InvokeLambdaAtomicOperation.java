/*
 * Copyright 2018 Amazon.com, Inc. or its affiliates.
 *
 * Licensed under the Apache License, Version 2.0 (the "License")
 * you may not use this file except in compliance with the License.
 * You may obtain a copy of the License at
 *
 *   http://www.apache.org/licenses/LICENSE-2.0
 *
 * Unless required by applicable law or agreed to in writing, software
 * distributed under the License is distributed on an "AS IS" BASIS,
 * WITHOUT WARRANTIES OR CONDITIONS OF ANY KIND, either express or implied.
 * See the License for the specific language governing permissions and
 * limitations under the License.
 */

package com.netflix.spinnaker.clouddriver.lambda.deploy.ops;

import com.amazonaws.services.lambda.AWSLambda;
import com.amazonaws.services.lambda.model.InvokeRequest;
import com.amazonaws.services.lambda.model.InvokeResult;
import com.amazonaws.services.lambda.model.LogType;
import com.netflix.spinnaker.clouddriver.artifacts.ArtifactDownloader;
import com.netflix.spinnaker.clouddriver.lambda.deploy.description.InvokeLambdaFunctionDescription;
import com.netflix.spinnaker.clouddriver.lambda.deploy.description.InvokeLambdaFunctionOutputDescription;
import com.netflix.spinnaker.clouddriver.lambda.deploy.exception.LambdaOperationException;
import com.netflix.spinnaker.clouddriver.orchestration.AtomicOperation;
import com.netflix.spinnaker.kork.artifacts.model.Artifact;
import java.io.File;
import java.io.IOException;
import java.io.InputStream;
import java.nio.ByteBuffer;
import java.nio.charset.Charset;
import java.nio.file.Files;
import java.nio.file.Path;
import java.util.List;
import lombok.extern.log4j.Log4j2;
import org.apache.commons.compress.utils.IOUtils;
import org.apache.commons.io.FileUtils;
import org.springframework.beans.factory.annotation.Autowired;

@Log4j2
public class InvokeLambdaAtomicOperation
    extends AbstractLambdaAtomicOperation<
        InvokeLambdaFunctionDescription, InvokeLambdaFunctionOutputDescription>
    implements AtomicOperation<InvokeLambdaFunctionOutputDescription> {

  @Autowired private ArtifactDownloader artifactDownloader;

  @Autowired LambdaOperationsConfig operationsConfig;

  public InvokeLambdaAtomicOperation(InvokeLambdaFunctionDescription description) {
    super(description, "INVOKE_LAMBDA_FUNCTION");
  }

  @Override
  public InvokeLambdaFunctionOutputDescription operate(List priorOutputs) {
    updateTaskStatus("Initializing Invoking AWS Lambda Function Operation...");

    if (description.getPayloadArtifact() != null) {
      String payload = getPayloadFromArtifact(description.getPayloadArtifact());
      return invokeFunction(description.getFunctionName(), payload);
    } else if (description.getPayload() != null) {
      return invokeFunction(description.getFunctionName(), description.getPayload());
    }

    return null;
  }

  private InvokeLambdaFunctionOutputDescription invokeFunction(
      String functionName, String payload) {
    AWSLambda client = getLambdaClient();
    InvokeRequest req =
        new InvokeRequest()
            .withFunctionName(functionName)
            .withLogType(LogType.Tail)
            .withPayload(payload)
<<<<<<< HEAD
            .withSdkRequestTimeout(description.getTimeout());
=======
            .withSdkRequestTimeout(operationsConfig.getInvokeTimeoutMs());
>>>>>>> 6240ce89

    String qualifierRegex = "|[a-zA-Z0-9$_-]+";
    if (description.getQualifier().matches(qualifierRegex)) {
      req.setQualifier(description.getQualifier());
    }
<<<<<<< HEAD
    req.setSdkRequestTimeout(description.getTimeout());
    log.info("Invoking Lmabda function " + functionName + " and waiting for it to complete");
=======
    log.info("Invoking Lmabda function " + functionName + " and waiting for it to complete");

>>>>>>> 6240ce89
    InvokeResult result = client.invoke(req);
    String ans = byteBuffer2String(result.getPayload(), Charset.forName("UTF-8"));
    InvokeLambdaFunctionOutputDescription is = new InvokeLambdaFunctionOutputDescription();
    is.setInvokeResult(result);
    is.setResponseString(ans);
    updateTaskStatus("Finished Invoking of AWS Lambda Function Operation...");
    return is;
  }

  public static String byteBuffer2String(ByteBuffer buf, Charset charset) {
    if (buf == null) {
      return null;
    }
    byte[] bytes;
    if (buf.hasArray()) {
      bytes = buf.array();
    } else {
      buf.rewind();
      bytes = new byte[buf.remaining()];
    }
    return new String(bytes, charset);
  }

  private String getPayloadFromArtifact(Artifact artifact) {
    Path directory = createEmptyDirectory();
    File payloadFile = downloadFileToDirectory(artifact, directory);
    String payloadString;

    try {
      payloadString = FileUtils.readFileToString(payloadFile, "UTF8");
    } catch (IOException e) {
      throw new LambdaOperationException("Unable to read Artifact file to string.");
    } finally {
      try {
        FileUtils.cleanDirectory(directory.toFile());
        FileUtils.forceDelete(directory.toFile());
      } catch (Exception e) {
        throw new LambdaOperationException("Unable to clean up and delete directory.");
      }
    }

    return payloadString;
  }

  private Path createEmptyDirectory() {
    Path path;
    try {
      path = Files.createTempDirectory("awslambdainvoke-");
      FileUtils.cleanDirectory(path.toFile());
    } catch (IOException ex) {
      throw new LambdaOperationException(
          "Unable to create empty directory for AWS Lambda Invocation.");
    }
    return path;
  }

  private File downloadFileToDirectory(Artifact artifact, Path directory) {
    File targetFile;
    try {
      InputStream inStream = artifactDownloader.download(artifact);
      targetFile = new File(directory + "/ARTIFACT.yaml");
      FileUtils.copyInputStreamToFile(inStream, targetFile);
      IOUtils.closeQuietly(inStream);
    } catch (IOException e) {
      throw new LambdaOperationException("Failed to load payload Artifact.");
    }
    return targetFile;
  }
}<|MERGE_RESOLUTION|>--- conflicted
+++ resolved
@@ -75,23 +75,14 @@
             .withFunctionName(functionName)
             .withLogType(LogType.Tail)
             .withPayload(payload)
-<<<<<<< HEAD
             .withSdkRequestTimeout(description.getTimeout());
-=======
-            .withSdkRequestTimeout(operationsConfig.getInvokeTimeoutMs());
->>>>>>> 6240ce89
 
     String qualifierRegex = "|[a-zA-Z0-9$_-]+";
     if (description.getQualifier().matches(qualifierRegex)) {
       req.setQualifier(description.getQualifier());
     }
-<<<<<<< HEAD
     req.setSdkRequestTimeout(description.getTimeout());
     log.info("Invoking Lmabda function " + functionName + " and waiting for it to complete");
-=======
-    log.info("Invoking Lmabda function " + functionName + " and waiting for it to complete");
-
->>>>>>> 6240ce89
     InvokeResult result = client.invoke(req);
     String ans = byteBuffer2String(result.getPayload(), Charset.forName("UTF-8"));
     InvokeLambdaFunctionOutputDescription is = new InvokeLambdaFunctionOutputDescription();
