# AWS Lambda Support

### **Background **

Spinnaker CloudDriver has been enhanced to add support for AWS Lambda. Below lists the API contract input that have been coded in this repository.

## clouddriver.yml override ##

```yaml
aws:
  lambda:
    enabled: true
  accounts:
    - name: test
      lambdaEnabled: true
```

# Controller calls

## Get all lambda functions

### Purpose

Retrieves all cached lambda functions.

***Sample Request***

```
curl -X GET --header 'Accept: application/json'
'http://localhost:7002/functions'
```

***Sample Response***

```
`[
     {
         "account": "mylambda",
         "codeSha256": "rHHd9Lk3j7h6MMZKqb3lQzAHKO1eWrmW8Wh/QP1+KuE=",
         "codeSize": 7011514,
         "description": "sample",
         "eventSourceMappings": [],
         "functionArn": "arn:aws:lambda:us-west-2:<acctno>:function:mylambdafunctiontwo",
         "functionName": "mylambdafunctiontwo",
         "functionname": "aws:lambdaFunctions:mylambda:us-west-2:mylambdafunctiontwo",
         "handler": "lambda_function.lambda_handler",
         "lastModified": "2019-03-29T15:52:33.054+0000",
         "layers": [],
         "memorySize": 512,
         "region": "us-west-2",
         "revisionId": "58cb0acc-4a20-4e57-b935-cc97ae1769fd",
         "revisions": {
             "58cb0acc-4a20-4e57-b935-cc97ae1769fd": "$LATEST",
             "ee17b471-d6e3-47a3-9e7b-8cae9b92c626": "2"
         },
         "role": "arn:aws:iam::<acctno>:role/service-role/test",
         "runtime": "python3.6",
         "timeout": 60,
         "tracingConfig": {
             "mode": "PassThrough"
         },
         "version": "$LATEST"
     },
     {
         "account": "mylambda",
         "codeSha256": "rHHd9Lk3j7h6MMZKqb3lQzAHKO1eWrmW8Wh/QP1+KuE=",
         "codeSize": 7011514,
         "description": "sample",
         "eventSourceMappings": [],
         "functionArn": "arn:aws:lambda:us-west-2:<acctno>:function:mylambdafunctionone",
         "functionName": "mylambdafunctionone",
         "functionname": "aws:lambdaFunctions:mylambda:us-west-2:mylambdafunctionone",
         "handler": "lambda_function.lambda_handler",
         "lastModified": "2019-03-29T15:46:04.995+0000",
         "layers": [],
         "memorySize": 512,
         "region": "us-west-2",
         "revisionId": "73e5500a-3751-4073-adc0-877dfc3c720d",
         "revisions": {
             "1e280c63-1bcd-4840-92dc-bef5f1b46028": "1",
             "73e5500a-3751-4073-adc0-877dfc3c720d": "$LATEST"
         },
         "role": "arn:aws:iam::<acctno>:role/service-role/test",
         "runtime": "python3.6",
         "timeout": 68,
         "tracingConfig": {
             "mode": "PassThrough"
         },
         "version": "$LATEST"
     }
 ]`
```

### Purpose

Retrieves details corresponding to a single lambda function.

***Sample Request***

```
curl -X GET --header 'Accept: application/json'
'http://localhost:7002/functions?functionName=mylambdafunctionone&region=us-west-2&account=mylambda'
```

***Sample Response***

```
[
    {
        "account": "mylambda",
        "codeSha256": "rHHd9Lk3j7h6MMZKqb3lQzAHKO1eWrmW8Wh/QP1+KuE=",
        "codeSize": 7011514,
        "description": "sample",
        "eventSourceMappings": [],
        "functionArn": "arn:aws:lambda:us-west-2:<acctno>:function:mylambdafunctionone",
        "functionName": "mylambdafunctionone",
        "functionname": "aws:lambdaFunctions:mylambda:us-west-2:mylambdafunctionone",
        "handler": "lambda_function.lambda_handler",
        "lastModified": "2019-03-29T15:46:04.995+0000",
        "layers": [],
        "memorySize": 512,
        "region": "us-west-2",
        "revisionId": "73e5500a-3751-4073-adc0-877dfc3c720d",
        "revisions": {
            "1e280c63-1bcd-4840-92dc-bef5f1b46028": "1",
            "73e5500a-3751-4073-adc0-877dfc3c720d": "$LATEST"
        },
        "role": "arn:aws:iam::481090335964:role/service-role/test",
        "runtime": "python3.6",
        "timeout": 68,
        "tracingConfig": {
            "mode": "PassThrough"
        },
        "version": "$LATEST"
    }
]

```
### Purpose

Create a lambda function.

***Sample Request***

```
curl -X POST \
  http://localhost:7002/aws/ops/createLambdaFunction \
  -H 'Accept: application/json' \
  -H 'Content-Type: application/json' \
  -d '{
    "region": "us-west-2",
    "functionName": "mylambdafunctiontwo",
    "description": "sample",
    "credentials": "mylambda",
    "handler": "lambda_function.lambda_handler",
	  "s3bucket": "my_s3_bucket_name",
    "s3key": "my_s3_object_key",
    "memory": 512,
    "publish": "true",
    "role": "arn:aws:iam::<acctno.>:role/service-role/test",
    "runtime": "python3.6",
    "timeout": "60",
    "tags": [{
    	"key":"value"
    }
    	
    ]
}'
```

***Sample Response***

```
{
    "id": "c3bd961d-c951-423e-aad6-918f29e78ccb",
    "resourceUri": "/task/c3bd961d-c951-423e-aad6-918f29e78ccb"
}

You may navigate to 
http://localhost:7002/$resourceUri to see
the orchestration details.
In this case, resourceUri generated for my post request is
/task/c3bd961d-c951-423e-aad6-918f29e78ccb. So, I'll have to navigate to
http://localhost:7002/task/c3bd961d-c951-423e-aad6-918f29e78ccb for orchestration details
```

### Purpose

Update lambda function configuration.

***Sample Request***

```
curl -X POST \
  http://localhost:7002/aws/ops/updateLambdaFunctionConfiguration \
  -H 'Accept: application/json' \
  -H 'Content-Type: application/json' \
  -d '{
    "region": "us-west-2",
    "functionName": "mylambdafunctionone",
    "description": "sample",
    "credentials": "mylambda",
    "handler": "lambda_function.lambda_handler",
    "memory": 512,
    "role": "arn:aws:iam::<acctno>:role/service-role/test",
    "runtime": "python3.6",
    "timeout": "68",
    "tags": [{
    	"key":"value"
    }
    	
    ]
}'
```
Note: I've changed the timeout from 60 to 68. Naviagate to the aws console to see
if that change is being reflected.

***Sample Response***

```
{
    "id": "bfdb1201-1c31-4a83-84bb-a807d69291fc",
    "resourceUri": "/task/bfdb1201-1c31-4a83-84bb-a807d69291fc"
}

You may navigate to 
http://localhost:7002/$resourceUri to see
the orchestration details.
In this case, resourceUri generated for my post request is
/task/bfdb1201-1c31-4a83-84bb-a807d69291fc. So, I'll have to navigate to
http://localhost:7002/task/bfdb1201-1c31-4a83-84bb-a807d69291fc for orchestration details
```

### Purpose

Delete a lambda function.

***Sample Request***

```
curl -X POST \
  http://localhost:7002/aws/ops/deleteLambdaFunction \
  -H 'Accept: application/json' \
  -H 'Content-Type: application/json' \
  -d '{
    "region": "us-west-2",
    "functionName": "mylambdafunctiontwo",
    "credentials": "mylambda"
}'
```

***Sample Response***

```
{
    "id": "4c316ba9-7db8-4675-82d9-5adf118c541c",
    "resourceUri": "/task/4c316ba9-7db8-4675-82d9-5adf118c541c"
}

You may navigate to 
http://localhost:7002/$resourceUri to see
the orchestration details.
In this case, resourceUri generated for my post request is
/task/4c316ba9-7db8-4675-82d9-5adf118c541c. So, I'll have to navigate to
http://localhost:7002/task/4c316ba9-7db8-4675-82d9-5adf118c541c for orchestration details
```
<<<<<<< HEAD

### Purpose

Invoke a lambda function.

***Sample Request***

```

curl -X POST \
  http://localhost:7002/aws/ops/invokeLambdaFunction \
  -H 'Accept: application/json' \
  -H 'Content-Type: application/json' \
  -d '{
    "region": "us-west-2",
    "functionName": "mylambdafunctionone",
    "credentials": "mylambda",
    "description": "sample",
    "Invocation-Type": "RequestResponse",
    "log-type": "Tail",
    "qualifier": "$LATEST",
    "outfile": "out.txt"
}'
```

***Sample Response***

```
{
    "id": "e4dfdfa1-0b3c-4980-a745-413eb9806332",
    "resourceUri": "/task/e4dfdfa1-0b3c-4980-a745-413eb9806332"
}

You may navigate to 
http://localhost:7002/$resourceUri to see
the orchestration details.
In this case, resourceUri generated for my post request is
/task/4c316ba9-7db8-4675-82d9-5adf118c541c. So, I'll have to navigate to
http://localhost:7002/task/4c316ba9-7db8-4675-82d9-5adf118c541c for orchestration details
```


### Purpose

Update lambda function code.

***Sample Request***

```

curl -X POST \
  http://localhost:7002/aws/ops/updateLambdaFunctionCode \
  -H 'Accept: application/json' \
  -H 'Content-Type: application/json' \
  -d '{
    "region": "us-west-2",
    "functionName": "mylambdafunctiontwo",
    "credentials": "mylambda", 
	"s3Bucket": "my_s3_bucket_name",
    "s3Key": "my_s3_object_key",
    "publish": "true"
}'
```

***Sample Response***

```
{
    "id": "3a43157d-7f5d-4077-bc8d-8a21381eb6b7",
    "resourceUri": "/task/3a43157d-7f5d-4077-bc8d-8a21381eb6b7"
}

You may navigate to 
http://localhost:7002/$resourceUri to see
the orchestration details.
In this case, resourceUri generated for my post request is
/task/4c316ba9-7db8-4675-82d9-5adf118c541c. So, I'll have to navigate to
http://localhost:7002/task/4c316ba9-7db8-4675-82d9-5adf118c541c for orchestration details
```

### Purpose

Upsert Event Mapping.

***Sample Request***

```
curl -X POST \
  http://localhost:7002/aws/ops/upsertLambdaFunctionEventMapping \
  -H 'Accept: application/json' \
  -H 'Content-Type: application/json' \
  -d '{
    "region": "us-west-2",
    "functionName": "mylambdafunctiontwo",
    "credentials": "mylambda", 
    "batchsize" : "10",
    "majorFunctionVersion": "1",
    "enabled": "false",
    "eventSourceArn" : "arn:aws:kinesis:us-west-2:<myacctid>:stream/myteststream"
}'
```

***Sample Response***

```
{
    "id": "451b5171-7050-43b7-9176-483790e77bb6",
    "resourceUri": "/task/50540cf6-5859-44f6-9f13-9c4944386666"
}

You may navigate to 
http://localhost:7002/$resourceUri to see
the orchestration details.
In this case, resourceUri generated for my post request is
/task/4c316ba9-7db8-4675-82d9-5adf118c541c. So, I'll have to navigate to
http://localhost:7002/task/4c316ba9-7db8-4675-82d9-5adf118c541c for orchestration details
```

### Purpose

Upsert Event Mapping.

***Sample Request***

```
curl -X POST \
  http://localhost:7002/aws/ops/upsertLambdaFunctionEventMapping \
  -H 'Accept: application/json' \
  -H 'Content-Type: application/json' \
  -d '{
    "region": "us-west-2",
    "functionName": "mylambdafunctiontwo",
    "credentials": "mylambda", 
    "batchsize" : "10",
    "majorFunctionVersion": "1",
    "enabled": "false",
    "eventSourceArn" : "arn:aws:kinesis:us-west-2:<myacctid>:stream/myteststream"
}'
```

***Sample Response***

```
{
    "id": "451b5171-7050-43b7-9176-483790e77bb6",
    "resourceUri": "/task/50540cf6-5859-44f6-9f13-9c4944386666"
}

You may navigate to 
http://localhost:7002/$resourceUri to see
the orchestration details.
In this case, resourceUri generated for my post request is
/task/4c316ba9-7db8-4675-82d9-5adf118c541c. So, I'll have to navigate to
http://localhost:7002/task/4c316ba9-7db8-4675-82d9-5adf118c541c for orchestration details
It is important to capture the UUID from the orchestration details, 
If you plan to delete the event mapping later

{
    "history": [
        {
            "phase": "ORCHESTRATION",
            "status": "Initializing Orchestration Task..."
        },
        {
            "phase": "ORCHESTRATION",
            "status": "Processing op: UpsertLambdaEventSourceAtomicOperation"
        },
        {
            "phase": "UPSERT_LAMBDA_FUNCTION_EVENT_MAPPING",
            "status": "Initializing Creation of AWS Lambda Function Event Source Mapping..."
        },
        {
            "phase": "UPSERT_LAMBDA_FUNCTION_EVENT_MAPPING",
            "status": "Finished Creation of AWS Lambda Function Event Mapping Operation..."
        },
        {
            "phase": "ORCHESTRATION",
            "status": "Orchestration completed."
        }
    ],
    "id": "50540cf6-5859-44f6-9f13-9c4944386666",
    "ownerId": "831f24c7-a083-40fa-9b42-c106e6d5edb0@spin-clouddriver-d66d9f79b-tq8mw",
    "resultObjects": [
        {
            "batchSize": 10,
            "eventSourceArn": "arn:aws:kinesis:us-west-2:<acctid>:stream/mytest",
            "functionArn": "arn:aws:lambda:us-west-2:<acctid>:function:mylambdafunctiontwo",
            "lastModified": 1554382614013,
            "lastProcessingResult": "No records processed",
            "sdkHttpMetadata": {
                "httpHeaders": {
                    "Connection": "keep-alive",
                    "Content-Length": "352",
                    "Content-Type": "application/json",
                    "Date": "Thu, 04 Apr 2019 12:56:54 GMT",
                    "x-amzn-RequestId": "1ef75be6-56d9-11e9-8874-479d47ecf826"
                },
                "httpStatusCode": 202
            },
            "sdkResponseMetadata": {
                "requestId": "1ef75be6-56d9-11e9-8874-479d47ecf826"
            },
            "state": "Creating",
            "stateTransitionReason": "User action",
            "uuid": "4101b421-f0fb-4c89-8f99-6c2c153ec8d3"
        }
    ],
    "startTimeMs": 1554382613881,
    "status": {
        "complete": true,
        "completed": true,
        "failed": false,
        "phase": "ORCHESTRATION",
        "status": "Orchestration completed."
    }
}

In my case the UUID is 4101b421-f0fb-4c89-8f99-6c2c153ec8d3
```

### Purpose

Delete lambda function eventmapping

***Sample Request***

```
curl -X POST \
  http://localhost:7002/aws/ops/deleteLambdaFunctionEventMapping \
  -H 'Accept: application/json' \
  -H 'Content-Type: application/json' \
  -d '{
    "region": "us-west-2",
    "functionName": "mylambdafunctiontwo",
    "application": "LAMBDA-PRINT-FUNCTION",
    "credentials": "mylambda",
    "UUID": "0ee2253a-737d-4863-9f19-84627785e85e"
}'
```

***Sample Response***

```
{
    "id": "0a01d76c-7942-46f0-810f-0f879f22e498",
    "resourceUri": "/task/0a01d76c-7942-46f0-810f-0f879f22e498"
}

You may navigate to 
http://localhost:7002/$resourceUri to see
the orchestration details.
In this case, resourceUri generated for my post request is
/task/0a01d76c-7942-46f0-810f-0f879f22e498. So, I'll have to navigate to
http://localhost:7002/task/0a01d76c-7942-46f0-810f-0f879f22e498 for orchestration details
```
=======
>>>>>>> adc6b3a2
<|MERGE_RESOLUTION|>--- conflicted
+++ resolved
@@ -264,7 +264,6 @@
 /task/4c316ba9-7db8-4675-82d9-5adf118c541c. So, I'll have to navigate to
 http://localhost:7002/task/4c316ba9-7db8-4675-82d9-5adf118c541c for orchestration details
 ```
-<<<<<<< HEAD
 
 ### Purpose
 
@@ -296,6 +295,8 @@
 {
     "id": "e4dfdfa1-0b3c-4980-a745-413eb9806332",
     "resourceUri": "/task/e4dfdfa1-0b3c-4980-a745-413eb9806332"
+    "id": "4c316ba9-7db8-4675-82d9-5adf118c541c",
+    "resourceUri": "/task/4c316ba9-7db8-4675-82d9-5adf118c541c"
 }
 
 You may navigate to 
@@ -335,44 +336,6 @@
 {
     "id": "3a43157d-7f5d-4077-bc8d-8a21381eb6b7",
     "resourceUri": "/task/3a43157d-7f5d-4077-bc8d-8a21381eb6b7"
-}
-
-You may navigate to 
-http://localhost:7002/$resourceUri to see
-the orchestration details.
-In this case, resourceUri generated for my post request is
-/task/4c316ba9-7db8-4675-82d9-5adf118c541c. So, I'll have to navigate to
-http://localhost:7002/task/4c316ba9-7db8-4675-82d9-5adf118c541c for orchestration details
-```
-
-### Purpose
-
-Upsert Event Mapping.
-
-***Sample Request***
-
-```
-curl -X POST \
-  http://localhost:7002/aws/ops/upsertLambdaFunctionEventMapping \
-  -H 'Accept: application/json' \
-  -H 'Content-Type: application/json' \
-  -d '{
-    "region": "us-west-2",
-    "functionName": "mylambdafunctiontwo",
-    "credentials": "mylambda", 
-    "batchsize" : "10",
-    "majorFunctionVersion": "1",
-    "enabled": "false",
-    "eventSourceArn" : "arn:aws:kinesis:us-west-2:<myacctid>:stream/myteststream"
-}'
-```
-
-***Sample Response***
-
-```
-{
-    "id": "451b5171-7050-43b7-9176-483790e77bb6",
-    "resourceUri": "/task/50540cf6-5859-44f6-9f13-9c4944386666"
 }
 
 You may navigate to 
@@ -519,6 +482,4 @@
 In this case, resourceUri generated for my post request is
 /task/0a01d76c-7942-46f0-810f-0f879f22e498. So, I'll have to navigate to
 http://localhost:7002/task/0a01d76c-7942-46f0-810f-0f879f22e498 for orchestration details
-```
-=======
->>>>>>> adc6b3a2
+```