--- conflicted
+++ resolved
@@ -32,13 +32,7 @@
     "EmptyCatch",
     "ImmutableEnumChecker",
     "JdkObsolete",
-    "MissingOverride",
-<<<<<<< HEAD
-    "UnnecessaryParentheses",
-    "UnusedVariable"
-=======
-    "StringSplitter"
->>>>>>> 1e35c6c3
+    "MissingOverride"
   )
 }
 
