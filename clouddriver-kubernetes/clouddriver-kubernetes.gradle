plugins {
  id("net.ltgt.errorprone") version "1.2.1"
}

tasks.compileGroovy.enabled = false
sourceSets.main.java.srcDirs = ['src/main/java']

tasks.withType(JavaCompile) {
  options.compilerArgs += [
    '-Xlint:all',

    // This check ensures that all annotations are handled at compile time, but
    // many of the annotations we use are not intended to be handled at compile
    // time and are instead used at runtime.
    '-Xlint:-processing',
    // This check ensures that all classes implementing Serializable set the
    // serialVersionUID. We don't use Java serialization, but some classes
    // extend JDK classes implementing Serializable. Rather than add a
    // meaningless serialVersionUID, just disable the warning.
    '-Xlint:-serial',

    // Temporarily suppressed warnings. These are here only while we fix or
    // suppress the warnings in these categories.
    '-Xlint:-rawtypes',
    '-Xlint:-unchecked',
  ]

  // Temporarily disable error-prone checks that are generating warnings. These
  // are only here while we fix or suppress the warnings in these categories.
  options.errorprone.disable(
    "DefaultCharset",
    "EmptyCatch",
    "ImmutableEnumChecker",
<<<<<<< HEAD
    "MissingOverride",
    "StringSplitter"
=======
    "JdkObsolete",
    "MissingOverride"
>>>>>>> 69f5ee9d
  )
}

dependencies {
  errorprone("com.google.errorprone:error_prone_core:2.4.0")
  implementation project(":clouddriver-api")
  implementation project(":clouddriver-artifacts")
  implementation project(":clouddriver-core")
  implementation project(":cats:cats-core")
  implementation project(":clouddriver-security")

  compileOnly "org.projectlombok:lombok"
  testCompileOnly "org.projectlombok:lombok"
  annotationProcessor "org.projectlombok:lombok"
  testAnnotationProcessor "org.projectlombok:lombok"

  implementation "org.codehaus.groovy:groovy-all"

  implementation "com.google.code.findbugs:jsr305"
  implementation "com.google.guava:guava"
  implementation 'com.jayway.jsonpath:json-path:2.3.0'
  implementation "com.github.ben-manes.caffeine:guava"
  implementation "com.netflix.frigga:frigga"
  implementation "com.netflix.spectator:spectator-api"
  implementation "com.netflix.spinnaker.fiat:fiat-core:$fiatVersion"
  implementation "com.netflix.spinnaker.kork:kork-annotations"
  implementation "com.netflix.spinnaker.kork:kork-artifacts"
  implementation "com.netflix.spinnaker.kork:kork-config"
  implementation "com.netflix.spinnaker.kork:kork-exceptions"
  implementation "com.netflix.spinnaker.moniker:moniker"
  implementation "io.kubernetes:client-java:7.0.0"
  implementation "org.apache.commons:commons-lang3"
  implementation "org.springframework.boot:spring-boot-actuator"
  implementation "org.springframework.boot:spring-boot-starter-web"
  implementation "org.springframework.security:spring-security-config"

  testImplementation "org.assertj:assertj-core"
  testImplementation "org.junit.jupiter:junit-jupiter-api"
  testImplementation "org.junit.jupiter:junit-jupiter-params"
  testImplementation "org.junit.platform:junit-platform-runner"
  testImplementation "org.mockito:mockito-core"
  testImplementation "org.mockito:mockito-junit-jupiter"
  testImplementation "org.mockito:mockito-core"
  testImplementation "cglib:cglib-nodep"
  testImplementation "org.objenesis:objenesis"
  testImplementation "org.spockframework:spock-core"
  testImplementation "org.spockframework:spock-spring"
  testImplementation "org.springframework:spring-test"
}<|MERGE_RESOLUTION|>--- conflicted
+++ resolved
@@ -31,13 +31,7 @@
     "DefaultCharset",
     "EmptyCatch",
     "ImmutableEnumChecker",
-<<<<<<< HEAD
     "MissingOverride",
-    "StringSplitter"
-=======
-    "JdkObsolete",
-    "MissingOverride"
->>>>>>> 69f5ee9d
   )
 }
 
