/*
 * Copyright 2017 Cisco, Inc.
 *
 * Licensed under the Apache License, Version 2.0 (the "License")
 * you may not use this file except in compliance with the License.
 * You may obtain a copy of the License at
 *
 *   http://www.apache.org/licenses/LICENSE-2.0
 *
 * Unless required by applicable law or agreed to in writing, software
 * distributed under the License is distributed on an "AS IS" BASIS,
 * WITHOUT WARRANTIES OR CONDITIONS OF ANY KIND, either express or implied.
 * See the License for the specific language governing permissions and
 * limitations under the License.
 */

package com.netflix.spinnaker.clouddriver.kubernetes.api

import com.netflix.spectator.api.Clock
import com.netflix.spectator.api.Registry
import com.netflix.spinnaker.clouddriver.kubernetes.deploy.exception.KubernetesClientOperationException
import com.netflix.spinnaker.clouddriver.kubernetes.security.KubernetesApiClientConfig
import io.fabric8.kubernetes.api.model.Pod
import io.kubernetes.client.ApiClient
import io.kubernetes.client.ApiException
import io.kubernetes.client.Configuration
import io.kubernetes.client.apis.AppsV1beta1Api
import io.kubernetes.client.apis.CoreV1Api
import io.kubernetes.client.models.*
import io.kubernetes.client.apis.ExtensionsV1beta1Api
import io.kubernetes.client.apis.AutoscalingV1Api
import io.kubernetes.client.apis.CoreV1Api
import org.slf4j.Logger
import org.slf4j.LoggerFactory

import java.util.concurrent.TimeUnit

class KubernetesClientApiAdapter {
  private static final Logger LOG = LoggerFactory.getLogger(KubernetesClientApiConverter)

  String account

  static final int RETRY_COUNT = 20
  static final long RETRY_MAX_WAIT_MILLIS = TimeUnit.SECONDS.toMillis(10)
  static final long RETRY_INITIAL_WAIT_MILLIS = 100
  static final int API_CALL_TIMEOUT_SECONDS = 60
  static final int TERMINATION_GRACE_PERIOD_SECONDS = 30
  static final String API_CALL_RESULT_FORMAT = ""
  static final String DEPLOYMENT_ANNOTATION = "deployment.kubernetes.io"
  final Registry spectatorRegistry
  final Clock spectatorClock
  final ApiClient client
  final AppsV1beta1Api apiInstance
  final ExtensionsV1beta1Api extApi
  final AutoscalingV1Api scalerApi
  final CoreV1Api coreApi

  public spectatorRegistry() { return spectatorRegistry }

  KubernetesClientApiAdapter(String account, KubernetesApiClientConfig config, Registry spectatorRegistry) {
    if (!config) {
      throw new IllegalArgumentException("Config may not be null.")
    }

    this.account = account
    this.spectatorRegistry = spectatorRegistry
    this.spectatorClock = spectatorRegistry.clock()

    client = config.getApiCient()
    Configuration.setDefaultApiClient(client)
    apiInstance = new AppsV1beta1Api()
    extApi = new ExtensionsV1beta1Api()
    scalerApi = new AutoscalingV1Api()
    coreApi = new CoreV1Api()
  }

  KubernetesClientOperationException formatException(String operation, String namespace, ApiException e) {
    account ? new KubernetesClientOperationException(account, "$operation in $namespace", e) :
      new KubernetesClientOperationException("$operation in $namespace", e)
  }

  KubernetesClientOperationException formatException(String operation, ApiException e) {
    account ? new KubernetesClientOperationException(account, "$operation", e) :
      new KubernetesClientOperationException("$operation", e)
  }

  Boolean blockUntilResourceConsistent(Object desired, Closure<Long> getGeneration, Closure getResource) {
    def current = getResource()

    def wait = RETRY_INITIAL_WAIT_MILLIS
    def attempts = 0
    while (getGeneration(current) < getGeneration(desired)) {
      attempts += 1
      if (attempts > RETRY_COUNT) {
        return false
      }

      sleep(wait)
      wait = [wait * 2, RETRY_MAX_WAIT_MILLIS].min()

      current = getResource()
    }

    return true
  }

  private <T> T exceptionWrapper(String methodName, String operationMessage, String namespace, Closure<T> doOperation) {
    T result = null
    Exception failure
    long startTime = spectatorClock.monotonicTime()

    try {
      result = doOperation()
    } catch (ApiException e) {
      if (namespace) {
        failure = formatException(operationMessage, namespace, e)
      } else {
        failure = formatException(operationMessage, e)
      }
    } catch (Exception e) {
      failure = e
    } finally {

      def tags = ["method": methodName,
                  "account": account,
                  "namespace" : namespace ? namespace : "none",
                  "success": failure ? "false": "true"]
      if (failure) {
        tags["reason"] = failure.class.simpleName
      }

      spectatorRegistry.timer(
        spectatorRegistry.createId("kubernetes.api", tags))
        .record(spectatorClock.monotonicTime() - startTime, TimeUnit.NANOSECONDS)

      if (failure) {
        throw failure
      } else {
        return result
      }
    }
  }

  List<V1beta1StatefulSet> getStatefulSets(String namespace) {
    exceptionWrapper("statefulSets.list", "Get Stateful Sets", namespace) {
      /*
       "fixme" and note this is k8s-client api issue and we are working this as workaround.
        */
      V1beta1StatefulSetList list = apiInstance.listNamespacedStatefulSet(namespace, null, null, null, null, API_CALL_TIMEOUT_SECONDS, false)
      String apiVersion = list.getApiVersion();
      for (V1beta1StatefulSet item : list.getItems()) {
        item.setApiVersion(apiVersion);
        item.setKind("StatefulSet");
      }

      return list.items
    }
  }

  List<V1beta1DaemonSet> getDaemonSets(String namespace) {
    exceptionWrapper("daemonSets.list", "Get Daemon Sets", namespace) {
      /*
     "fixme" and note this is k8s-client api issue and we are working this as workaround.
      */
      V1beta1DaemonSetList list = extApi.listNamespacedDaemonSet(namespace, null, null, null, null, API_CALL_TIMEOUT_SECONDS, null)
      String apiVersion = list.getApiVersion();
      for (V1beta1DaemonSet item : list.getItems()) {
        item.setApiVersion(apiVersion);
        item.setKind("DaemonSet");
      }

      return list.items
    }
  }

  V1beta1StatefulSet createStatfulSet(String namespace, V1beta1StatefulSet statefulSet) {
    exceptionWrapper("statefulSets.create", "Create Stateful Set ${statefulSet?.metadata?.name}", namespace) {
      return apiInstance.createNamespacedStatefulSet(namespace, statefulSet, API_CALL_RESULT_FORMAT)
    }
  }

  V1HorizontalPodAutoscaler getAutoscaler(String namespace, String name) {
    exceptionWrapper("horizontalPodAutoscalers.get", "Get Autoscaler $name", namespace) {
      V1HorizontalPodAutoscaler result = null

      try {
        result = scalerApi.readNamespacedHorizontalPodAutoscalerStatus(name, namespace, API_CALL_RESULT_FORMAT)
      } catch (Exception ex) {
        LOG.info "Unable to find autoscaler {$name in $namespace}: $ex."
      }

      return result
    }
  }

  V1HorizontalPodAutoscaler createAutoscaler(String namespace, V1HorizontalPodAutoscaler autoscaler) {
    exceptionWrapper("horizontalPodAutoscalers.create", "Create Autoscaler ${autoscaler?.metadata?.name}", namespace) {
      return scalerApi.createNamespacedHorizontalPodAutoscaler(namespace, autoscaler, API_CALL_RESULT_FORMAT)
    }
  }

  V1PodList getPods(String namespace, Map<String, String> labels) {
    exceptionWrapper("pods.list", "Get Pods matching $labels", namespace) {
<<<<<<< HEAD
=======
      CoreV1Api api = new CoreV1Api()
>>>>>>> c0fe806d
      String label
      if (labels != null) {
        Map.Entry<String, String> entry = labels.entrySet().iterator().next()
        String key = entry.getKey()
        String value = entry.getValue()
        label = key + "=" + value
      }
<<<<<<< HEAD
      coreApi.listNamespacedPod(namespace, null, null, label, null, API_CALL_TIMEOUT_SECONDS, null)
=======
      api.listNamespacedPod(namespace, null, null, label, null, API_CALL_TIMEOUT_SECONDS, null)
>>>>>>> c0fe806d
    }
  }

  boolean deleteAutoscaler(String namespace, String name) {
    exceptionWrapper("horizontalPodAutoscalers.delete", "Destroy Autoscaler $name", namespace) {
      V1DeleteOptions deleteOption = new V1DeleteOptions()
      Boolean orphanDependents = true
      String propagationPolicy = ""

      return scalerApi.deleteNamespacedHorizontalPodAutoscaler(name, namespace, deleteOption, API_CALL_RESULT_FORMAT, TERMINATION_GRACE_PERIOD_SECONDS, orphanDependents, propagationPolicy);
    }
  }

  V1beta1DaemonSet createDaemonSet(String namespace, V1beta1DaemonSet daemonSet) {
    exceptionWrapper("DaemonSet.create", "Create Daemon Set ${daemonSet?.metadata?.name}", namespace) {
      return extApi.createNamespacedDaemonSet(namespace, daemonSet, API_CALL_RESULT_FORMAT)
    }
  }

  List<String> getNamespacesByName() {
    exceptionWrapper("namespaces.list", "Get Namespaces", null) {
      V1NamespaceList result = coreApi.listNamespace(API_CALL_RESULT_FORMAT, null, null, null, 30, null);
      return result.items
    }
  }
}
<|MERGE_RESOLUTION|>--- conflicted
+++ resolved
@@ -201,10 +201,6 @@
 
   V1PodList getPods(String namespace, Map<String, String> labels) {
     exceptionWrapper("pods.list", "Get Pods matching $labels", namespace) {
-<<<<<<< HEAD
-=======
-      CoreV1Api api = new CoreV1Api()
->>>>>>> c0fe806d
       String label
       if (labels != null) {
         Map.Entry<String, String> entry = labels.entrySet().iterator().next()
@@ -212,11 +208,7 @@
         String value = entry.getValue()
         label = key + "=" + value
       }
-<<<<<<< HEAD
       coreApi.listNamespacedPod(namespace, null, null, label, null, API_CALL_TIMEOUT_SECONDS, null)
-=======
-      api.listNamespacedPod(namespace, null, null, label, null, API_CALL_TIMEOUT_SECONDS, null)
->>>>>>> c0fe806d
     }
   }
 
