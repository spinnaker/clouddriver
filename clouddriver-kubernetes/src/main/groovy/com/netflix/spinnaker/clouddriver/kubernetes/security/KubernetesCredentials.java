--- conflicted
+++ resolved
@@ -17,192 +17,8 @@
 
 package com.netflix.spinnaker.clouddriver.kubernetes.security;
 
-<<<<<<< HEAD
 import java.util.List;
-=======
-import com.google.common.collect.Lists;
-import com.netflix.spinnaker.clouddriver.docker.registry.security.DockerRegistryNamedAccountCredentials;
-import com.netflix.spinnaker.clouddriver.kubernetes.api.KubernetesApiAdaptor;
-import com.netflix.spinnaker.clouddriver.kubernetes.api.KubernetesClientApiAdapter;
-import com.netflix.spinnaker.clouddriver.kubernetes.config.LinkedDockerRegistryConfiguration;
-import com.netflix.spinnaker.clouddriver.security.AccountCredentialsRepository;
-import io.fabric8.kubernetes.api.model.Namespace;
-import io.fabric8.kubernetes.api.model.NamespaceBuilder;
-import io.fabric8.kubernetes.api.model.Secret;
-import io.fabric8.kubernetes.api.model.SecretBuilder;
-import org.slf4j.Logger;
-import org.slf4j.LoggerFactory;
-
-import javax.validation.ConstraintViolationException;
-import java.io.UnsupportedEncodingException;
-import java.util.*;
-import java.util.stream.Collectors;
-
-public class KubernetesCredentials {
-  private final KubernetesApiAdaptor apiAdaptor;
-  private final KubernetesClientApiAdapter apiClientAdaptor;
-  private final List<String> namespaces;
-  private final List<String> omitNamespaces;
-  private final List<LinkedDockerRegistryConfiguration> dockerRegistries;
-  private final HashMap<String, Set<String>> imagePullSecrets;
-  private final Logger LOG;
-  private final AccountCredentialsRepository repository;
-  private final HashSet<String> dynamicRegistries;
-  private List<String> oldNamespaces;
-
-  // TODO(lwander): refactor apiAdaptor into KubernetesNamedAccountCredentials, and any other metadata that isn't
-  // strictly a credential.
-  public KubernetesCredentials(KubernetesApiAdaptor apiAdaptor,
-                               KubernetesClientApiAdapter apiClientAdaptor,
-                               List<String> namespaces,
-                               List<String> omitNamespaces,
-                               List<LinkedDockerRegistryConfiguration> dockerRegistries,
-                               AccountCredentialsRepository accountCredentialsRepository) {
-    this.apiAdaptor = apiAdaptor;
-    this.apiClientAdaptor = apiClientAdaptor;
-    this.namespaces = namespaces != null ? namespaces : new ArrayList<>();
-    this.omitNamespaces = omitNamespaces != null ? omitNamespaces : new ArrayList<>();
-    this.oldNamespaces = this.namespaces;
-    this.dynamicRegistries = new HashSet<>();
-    this.dockerRegistries = dockerRegistries != null ? dockerRegistries : new ArrayList<>();
-    for (LinkedDockerRegistryConfiguration config : this.dockerRegistries) {
-      if (config.getNamespaces() == null || config.getNamespaces().isEmpty()) {
-        dynamicRegistries.add(config.getAccountName());
-      }
-    }
-    this.imagePullSecrets = new HashMap<>();
-    this.repository = accountCredentialsRepository;
-    this.LOG = LoggerFactory.getLogger(KubernetesCredentials.class);
-
-    try {
-      List<String> knownNamespaces = !this.namespaces.isEmpty() ? this.namespaces : apiAdaptor.getNamespacesByName();
-      reconfigureRegistries(knownNamespaces, knownNamespaces);
-    } catch (Exception e) {
-      LOG.warn("Could not determine kubernetes namespaces. Will try again later.", e);
-    }
-  }
-
-  public List<String> getNamespaces() {
-    if (namespaces != null && !namespaces.isEmpty()) {
-      // If namespaces are provided, used them
-      return namespaces;
-    } else {
-      try {
-        List<String> addedNamespaces = apiAdaptor.getNamespacesByName();
-        addedNamespaces.removeAll(omitNamespaces);
-
-        List<String> resultNamespaces = new ArrayList<>(addedNamespaces);
-
-        // Find the namespaces that were added, and add docker secrets to them. No need to track deleted
-        // namespaces since they delete their secrets automatically.
-        addedNamespaces.removeAll(oldNamespaces);
-        reconfigureRegistries(addedNamespaces, resultNamespaces);
-        oldNamespaces = resultNamespaces;
-
-        return resultNamespaces;
-      } catch (Exception e) {
-        LOG.warn("Could not determine kubernetes namespaces. Will try again later.", e);
-        return Lists.newArrayList();
-      }
-    }
-  }
-
-  private void reconfigureRegistries(List<String> affectedNamespaces, List<String> allNamespaces) {
-    for (int i = 0; i < dockerRegistries.size(); i++) {
-      LinkedDockerRegistryConfiguration registry = dockerRegistries.get(i);
-      List<String> registryNamespaces = registry.getNamespaces();
-      // If a registry was not initially configured with any namespace, it can deploy to any namespace, otherwise
-      // restrict the deploy to the registryNamespaces
-      if (!dynamicRegistries.contains(registry.getAccountName())) {
-        affectedNamespaces = registryNamespaces;
-      } else {
-        registry.setNamespaces(allNamespaces);
-      }
-
-      if (affectedNamespaces != null && !affectedNamespaces.isEmpty()) {
-        LOG.debug("Adding secrets for docker registry {} in {}", registry.getAccountName(), affectedNamespaces);
-      }
-
-      DockerRegistryNamedAccountCredentials account = (DockerRegistryNamedAccountCredentials) repository.getOne(registry.getAccountName());
-
-      if (account == null) {
-        throw new IllegalArgumentException("The account " + registry.getAccountName() + " was not configured inside Clouddriver.");
-      }
-
-      for (String namespace : affectedNamespaces) {
-        Namespace res = apiAdaptor.getNamespace(namespace);
-        if (res == null) {
-          NamespaceBuilder namespaceBuilder = new NamespaceBuilder();
-          Namespace newNamespace = namespaceBuilder.withNewMetadata().withName(namespace).endMetadata().build();
-          apiAdaptor.createNamespace(newNamespace);
-        }
-
-        SecretBuilder secretBuilder = new SecretBuilder();
-        String secretName = registry.getAccountName();
-
-        secretBuilder = secretBuilder.withNewMetadata().withName(secretName).withNamespace(namespace).endMetadata();
-
-        HashMap<String, String> secretData = new HashMap<>(1);
-        String dockerCfg = String.format("{ \"%s\": { \"auth\": \"%s\", \"email\": \"%s\" } }",
-                                         account.getAddress(),
-                                         account.getBasicAuth(),
-                                         account.getEmail());
-
-        try {
-          dockerCfg = new String(Base64.getEncoder().encode(dockerCfg.getBytes("UTF-8")), "UTF-8");
-        } catch (UnsupportedEncodingException uee) {
-          throw new IllegalStateException("Unable to encode docker config ", uee);
-        }
-        secretData.put(".dockercfg", dockerCfg);
-
-        secretBuilder = secretBuilder.withData(secretData).withType("kubernetes.io/dockercfg");
-        try {
-          Secret newSecret = secretBuilder.build();
-          Secret oldSecret = apiAdaptor.getSecret(namespace, secretName);
-          if (oldSecret != null) {
-            if (oldSecret.getData().equals(newSecret.getData())) {
-              LOG.info("Skipping creation of duplicate secret " + secretName + " in namespace " + namespace);
-            } else {
-              apiAdaptor.editSecret(namespace, secretName).addToData(newSecret.getData()).done();
-            }
-          } else {
-            apiAdaptor.createSecret(namespace, secretBuilder.build());
-          }
-        } catch (ConstraintViolationException cve) {
-          throw new IllegalStateException("Unable to build secret: " + cve.getMessage() +
-                                          " due to violations " + cve.getConstraintViolations(),
-                                          cve);
-        }
-
-        Set<String> existingSecrets = imagePullSecrets.get(namespace);
-        existingSecrets = existingSecrets != null ? existingSecrets : new HashSet<>();
-        existingSecrets.add(secretName);
-        imagePullSecrets.put(namespace, existingSecrets);
-      }
-    }
-  }
-
-  public KubernetesApiAdaptor getApiAdaptor() {
-    return apiAdaptor;
-  }
-
-  public KubernetesClientApiAdapter getClientApiAdaptor() {
-    return apiClientAdaptor;
-  }
-
-  public List<LinkedDockerRegistryConfiguration> getDockerRegistries() {
-    return dockerRegistries;
-  }
-
-  public Map<String, Set<String>> getImagePullSecrets() {
-    return imagePullSecrets;
-  }
-
-  public Boolean isRegisteredNamespace(String namespace) {
-    return getNamespaces().contains(namespace);
-  }
->>>>>>> c0fe806d
 
 public interface KubernetesCredentials {
   List<String> getDeclaredNamespaces();
-}+}
