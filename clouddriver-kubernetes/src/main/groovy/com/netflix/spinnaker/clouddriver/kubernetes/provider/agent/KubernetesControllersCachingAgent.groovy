--- conflicted
+++ resolved
@@ -344,12 +344,7 @@
     }
 
     List<String> getLoadBalancers() {
-<<<<<<< HEAD
       KubernetesUtil.getLoadBalancers(controller.spec?.template?.metadata?.labels ?: [:])
-=======
-      KubernetesUtil.getLoadBalancers(statefulSet.spec?.template?.metadata?.labels ?: [:])
->>>>>>> c3e4a82e
-    }
-
+    }
   }
 }