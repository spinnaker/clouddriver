/*
 * Copyright 2018 Google, Inc.
 *
 * Licensed under the Apache License, Version 2.0 (the "License");
 * you may not use this file except in compliance with the License.
 * You may obtain a copy of the License at
 *
 *    http://www.apache.org/licenses/LICENSE-2.0
 *
 * Unless required by applicable law or agreed to in writing, software
 * distributed under the License is distributed on an "AS IS" BASIS,
 * WITHOUT WARRANTIES OR CONDITIONS OF ANY KIND, either express or implied.
 * See the License for the specific language governing permissions and
 * limitations under the License.
 *
 */

package com.netflix.spinnaker.clouddriver.kubernetes.v2.description.manifest;

import lombok.AllArgsConstructor;
import lombok.Builder;
import lombok.Data;
import lombok.NoArgsConstructor;
import java.lang.Double;

import com.netflix.spinnaker.clouddriver.kubernetes.v2.op.handler.CanScale;
import com.netflix.spinnaker.clouddriver.kubernetes.v2.description.manifest.KubernetesManifest;
import com.netflix.spinnaker.clouddriver.kubernetes.v2.security.KubernetesV2Credentials;
import com.netflix.spinnaker.clouddriver.kubernetes.v2.op.handler.KubernetesHandler;
import com.netflix.spinnaker.clouddriver.kubernetes.v2.description.manifest.KubernetesManifestAnnotater;

@Data
@Builder
@NoArgsConstructor
@AllArgsConstructor
public class KubernetesManifestStrategy {
  Boolean versioned;
  Integer maxVersionHistory;
<<<<<<< HEAD
  Boolean useSourceCapacity;
=======

  public static void useSourceCapacity(KubernetesHandler deployer, KubernetesManifest manifest, KubernetesV2Credentials credentials) {
    Map<String, String> annotations = manifest.getAnnotations();
    if (deployer instanceof CanScale &&
        annotations.containsKey(KubernetesManifestAnnotater.USE_SOURCE_CAPACITY) &&
        annotations.get(KubernetesManifestAnnotater.USE_SOURCE_CAPACITY).equals("true")) {
      Double replicas = KubernetesSourceCapacity.getSourceCapacity(manifest, credentials);
      if (replicas != null) {
        manifest.setReplicas(replicas);
      }
    }
  }
>>>>>>> b835c61b
}<|MERGE_RESOLUTION|>--- conflicted
+++ resolved
@@ -36,20 +36,5 @@
 public class KubernetesManifestStrategy {
   Boolean versioned;
   Integer maxVersionHistory;
-<<<<<<< HEAD
   Boolean useSourceCapacity;
-=======
-
-  public static void useSourceCapacity(KubernetesHandler deployer, KubernetesManifest manifest, KubernetesV2Credentials credentials) {
-    Map<String, String> annotations = manifest.getAnnotations();
-    if (deployer instanceof CanScale &&
-        annotations.containsKey(KubernetesManifestAnnotater.USE_SOURCE_CAPACITY) &&
-        annotations.get(KubernetesManifestAnnotater.USE_SOURCE_CAPACITY).equals("true")) {
-      Double replicas = KubernetesSourceCapacity.getSourceCapacity(manifest, credentials);
-      if (replicas != null) {
-        manifest.setReplicas(replicas);
-      }
-    }
-  }
->>>>>>> b835c61b
 }