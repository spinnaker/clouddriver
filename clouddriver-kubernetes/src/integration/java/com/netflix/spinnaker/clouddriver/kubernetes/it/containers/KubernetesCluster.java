/*
 * Copyright Armory
 *
 * Licensed under the Apache License, Version 2.0 (the "License");
 * you may not use this file except in compliance with the License.
 * You may obtain a copy of the License at
 *
 *   http://www.apache.org/licenses/LICENSE-2.0
 *
 * Unless required by applicable law or agreed to in writing, software
 * distributed under the License is distributed on an "AS IS" BASIS,
 * WITHOUT WARRANTIES OR CONDITIONS OF ANY KIND, either express or implied.
 * See the License for the specific language governing permissions and
 * limitations under the License.
 */

package com.netflix.spinnaker.clouddriver.kubernetes.it.containers;

import static java.nio.charset.StandardCharsets.UTF_8;
import static org.assertj.core.api.Assertions.assertThat;
import static org.assertj.core.api.Assertions.fail;

import com.google.gson.Gson;
import java.io.*;
import java.nio.file.Files;
import java.nio.file.Path;
import java.nio.file.Paths;
import java.util.*;
import java.util.concurrent.TimeUnit;
import org.springframework.util.FileCopyUtils;
import org.testcontainers.containers.GenericContainer;
import org.testcontainers.containers.wait.strategy.Wait;
import org.yaml.snakeyaml.Yaml;

public class KubernetesCluster extends GenericContainer<KubernetesCluster> {

  private static final String DOCKER_IMAGE = "rancher/k3s:v1.17.11-k3s1";
  private static final String KUBECFG_IN_CONTAINER = "/etc/rancher/k3s/k3s.yaml";
<<<<<<< HEAD
  private static final int STARTUP_NAMESPACES = 40;
=======
  private static final int STARTUP_NAMESPACES = 5;
>>>>>>> 1b45d738

  private static final Map<String, KubernetesCluster> instances = new HashMap<>();

  private Path kubecfgPath;
  private final String accountName;
  private final Map<String, Boolean> availableNamespaces = new HashMap<>();

  public static KubernetesCluster getInstance(String accountName) {
    return instances.computeIfAbsent(accountName, KubernetesCluster::new);
  }

  private KubernetesCluster(String accountName) {
    super(DOCKER_IMAGE);
    this.accountName = accountName;
    for (int i = 0; i < STARTUP_NAMESPACES; i++) {
      this.availableNamespaces.put("testns" + String.format("%02d", i), true);
    }

    // arguments to docker run
    Map<String, String> tmpfs = new HashMap<>();
    tmpfs.put("/run", "rw");
    tmpfs.put("/var/run", "rw");
    withTmpFs(tmpfs)
        .withPrivilegedMode(true)
        .withExposedPorts(6443)
        .withCommand(
            "server",
            "--kubelet-arg=eviction-hard=imagefs.available<1%,nodefs.available<1%",
            "--kubelet-arg=eviction-minimum-reclaim=imagefs.available=1%,nodefs.available=1%",
            "--tls-san",
            "0.0.0.0")
        .waitingFor(Wait.forLogMessage(".*Wrote kubeconfig .*", 1));
  }

  public Path getKubecfgPath() {
    return kubecfgPath;
  }

  public String getAvailableNamespace() throws IOException, InterruptedException {
    for (Map.Entry<String, Boolean> entry : availableNamespaces.entrySet()) {
      if (entry.getValue()) {
        entry.setValue(false);
        execKubectl("create ns " + entry.getKey());
        return entry.getKey();
      }
    }
    fail("Ran out of available test namespaces, consider increasing STARTUP_NAMESPACES");
    return null;
  }

  public String execKubectl(String args) throws IOException, InterruptedException {
    return execKubectl(args, null);
  }

  public String execKubectl(String args, Map<String, Object> manifest)
      throws IOException, InterruptedException {
    String json = manifestToJson(manifest);
    ProcessBuilder builder = new ProcessBuilder();
    List<String> cmd = new ArrayList<>();
    cmd.add("sh");
    cmd.add("-c");
    cmd.add("${KUBECTL_PATH} --kubeconfig=" + kubecfgPath + " " + args);
    builder.command(cmd);
    builder.redirectErrorStream(true);
    Process process = builder.start();
    if (json != null) {
      OutputStream os = process.getOutputStream();
      BufferedWriter writer = new BufferedWriter(new OutputStreamWriter(os, UTF_8));
      writer.write(json);
      writer.flush();
      writer.close();
    }
    Reader reader = new InputStreamReader(process.getInputStream(), UTF_8);
    String output = FileCopyUtils.copyToString(reader);
    if (!process.waitFor(1, TimeUnit.MINUTES)) {
      fail("Command %s did not return after one minute", cmd);
    }
    assertThat(process.exitValue())
        .as("Running %s returned non-zero exit code. Output:\n%s", cmd, output)
        .isEqualTo(0);
    System.out.println("kubectl " + args + ":\n" + output);
    return output.trim();
  }

  private String manifestToJson(Map<String, Object> contents) {
    return Optional.ofNullable(contents).map(v -> new Gson().toJson(v)).orElse(null);
  }

  @Override
  public void start() {
    super.start();
    String containerName = getContainerInfo().getName().replaceAll("/", "");
    System.setProperty(this.accountName + "_containername", containerName);
    try {
      this.kubecfgPath = copyKubecfgFromCluster(containerName);
      fixKubeEndpoint(this.kubecfgPath);
    } catch (IOException e) {
      throw new RuntimeException(
          "Unable to initialize kubectl or kubeconfig.yml files, or unable to create initial namespaces",
          e);
    }
  }

  @Override
  public void stop() {
    super.stop();
    try {
      Files.deleteIfExists(this.kubecfgPath);
    } catch (IOException e) {
      /* ignored */
    }
  }

  private Path copyKubecfgFromCluster(String containerName) throws IOException {
    Path myKubeconfig =
        Paths.get(System.getenv("KUBECONFIGS_HOME"), "kubecfg-" + containerName + ".yml");
    Files.createDirectories(myKubeconfig.getParent());
    copyFileFromContainer(KUBECFG_IN_CONTAINER, myKubeconfig.toAbsolutePath().toString());
    return myKubeconfig;
  }

  @SuppressWarnings("unchecked")
  private void fixKubeEndpoint(Path kubecfgPath) throws IOException {
    String kubeEndpoint = "https://" + getHost() + ":" + getMappedPort(6443);
    Yaml yaml = new Yaml();
    InputStream inputStream = Files.newInputStream(kubecfgPath);
    Map<String, Object> obj = yaml.load(inputStream);
    List<Map<String, Map<String, String>>> clusters =
        (List<Map<String, Map<String, String>>>) obj.get("clusters");
    clusters.get(0).get("cluster").put("server", kubeEndpoint);
    yaml.dump(obj, Files.newBufferedWriter(kubecfgPath));
  }
}<|MERGE_RESOLUTION|>--- conflicted
+++ resolved
@@ -36,11 +36,8 @@
 
   private static final String DOCKER_IMAGE = "rancher/k3s:v1.17.11-k3s1";
   private static final String KUBECFG_IN_CONTAINER = "/etc/rancher/k3s/k3s.yaml";
-<<<<<<< HEAD
-  private static final int STARTUP_NAMESPACES = 40;
-=======
+
   private static final int STARTUP_NAMESPACES = 5;
->>>>>>> 1b45d738
 
   private static final Map<String, KubernetesCluster> instances = new HashMap<>();
 
