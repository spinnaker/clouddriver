/*
 * Copyright 2016 Google, Inc.
 *
 * Licensed under the Apache License, Version 2.0 (the "License")
 * you may not use this file except in compliance with the License.
 * You may obtain a copy of the License at
 *
 *   http://www.apache.org/licenses/LICENSE-2.0
 *
 * Unless required by applicable law or agreed to in writing, software
 * distributed under the License is distributed on an "AS IS" BASIS,
 * WITHOUT WARRANTIES OR CONDITIONS OF ANY KIND, either express or implied.
 * See the License for the specific language governing permissions and
 * limitations under the License.
 */

package com.netflix.spinnaker.clouddriver.kubernetes.deploy.ops.servergroup

import com.netflix.spectator.api.DefaultRegistry
import com.netflix.spinnaker.clouddriver.data.task.Task
import com.netflix.spinnaker.clouddriver.data.task.TaskRepository
import com.netflix.spinnaker.clouddriver.docker.registry.security.DockerRegistryNamedAccountCredentials
import com.netflix.spinnaker.clouddriver.kubernetes.api.KubernetesApiAdaptor
import com.netflix.spinnaker.clouddriver.kubernetes.api.KubernetesClientApiAdapter
import com.netflix.spinnaker.clouddriver.kubernetes.config.LinkedDockerRegistryConfiguration
import com.netflix.spinnaker.clouddriver.kubernetes.deploy.KubernetesServerGroupNameResolver
import com.netflix.spinnaker.clouddriver.kubernetes.deploy.KubernetesUtil
import com.netflix.spinnaker.clouddriver.kubernetes.deploy.description.servergroup.*
import com.netflix.spinnaker.clouddriver.kubernetes.deploy.exception.KubernetesResourceNotFoundException
import com.netflix.spinnaker.clouddriver.kubernetes.v1.security.KubernetesV1Credentials
import com.netflix.spinnaker.clouddriver.kubernetes.security.KubernetesNamedAccountCredentials
import com.netflix.spinnaker.clouddriver.security.AccountCredentialsRepository
import io.fabric8.kubernetes.api.model.*
import io.fabric8.kubernetes.api.model.extensions.ReplicaSet
import io.fabric8.kubernetes.client.dsl.internal.ReplicationControllerOperationsImpl
import io.fabric8.kubernetes.client.dsl.internal.ServiceOperationsImpl
import spock.lang.Specification
import spock.lang.Subject

class DeployKubernetesAtomicOperationSpec extends Specification {
  private static final NAMESPACE = "default"
  private static final APPLICATION = "app"
  private static final SERVER_GROUP_NAME = "serverGroup"
  private static final STACK = "stack"
  private static final DETAILS = "details"
  private static final SEQUENCE = "v000"
  private static final TARGET_SIZE = 3
  private static final REGISTRY = 'index.docker.io'
  private static final TAG = 'latest'
  private static final REPOSITORY = 'library/nginx'
  private static final LOAD_BALANCER_NAMES = ["lb1", "lb2"]
  private static final CONTAINER_NAMES = ["c1", "c2"]
  private static final REQUEST_CPU = ["100m", null]
  private static final REQUEST_MEMORY = ["100Mi", "200Mi"]
  private static final LIMIT_CPU = ["120m", "200m"]
  private static final LIMIT_MEMORY = ["200Mi", "300Mi"]
  private static final DOCKER_REGISTRY_ACCOUNTS = [new LinkedDockerRegistryConfiguration(accountName: "my-docker-account")]
  private static final PORT = 80
  private static final PERIOD_SECONDS = 20
  private static final SOURCE_CAPACITY = 10
  private static final SOURCE = new Source(account: "account", region: "region", namespace: NAMESPACE, serverGroupName: SERVER_GROUP_NAME, useSourceCapacity: true)

  def spectatorRegistry
  def apiMock
  def apiClientMock
  def credentials
  def namedAccountCredentials
  def dockerRegistry
  def dockerRegistries
  def containers
  def description
  def replicationControllerOperationsMock
  def replicationControllerListMock
  def replicationControllerMock
  def replicationControllerSpecMock
  def replicaSetMock

  def serviceOperationsMock
  def serviceListMock
  def serviceMock
  def serviceSpecMock
  def servicePortMock
  def metadataMock

  def intOrStringMock

  def clusterName
  def replicationControllerName
  def imageId

  def accountCredentialsRepositoryMock

  def setupSpec() {
    TaskRepository.threadLocalTask.set(Mock(Task))
  }

  def setup() {
    spectatorRegistry = new DefaultRegistry()
    apiMock = Mock(KubernetesApiAdaptor)
    apiClientMock = Mock(KubernetesClientApiAdapter)
    replicationControllerOperationsMock = Mock(ReplicationControllerOperationsImpl)
    replicationControllerListMock = Mock(ReplicationControllerList)
    replicaSetMock = Mock(ReplicaSet)
    serviceOperationsMock = Mock(ServiceOperationsImpl)
    serviceListMock = Mock(ServiceList)
    serviceMock = Mock(Service)
    serviceSpecMock = Mock(ServiceSpec)
    servicePortMock = Mock(ServicePort)
    metadataMock = Mock(ObjectMeta)
    intOrStringMock = Mock(IntOrString)
    accountCredentialsRepositoryMock = Mock(AccountCredentialsRepository)
    replicationControllerMock = Mock(ReplicationController)
    replicationControllerSpecMock = Mock(ReplicationControllerSpec)

    def livenessProbe = new KubernetesProbe([
      periodSeconds: PERIOD_SECONDS,
      handler: new KubernetesHandler([
        type: KubernetesHandlerType.TCP,
        tcpSocketAction: new KubernetesTcpSocketAction([
          port: PORT
        ])
      ])
    ])

    imageId = KubernetesUtil.getImageId(REGISTRY, REPOSITORY, TAG)
    def imageDescription = KubernetesUtil.buildImageDescription(imageId)

    DOCKER_REGISTRY_ACCOUNTS.forEach({ account ->
      def dockerRegistryAccountMock = Mock(DockerRegistryNamedAccountCredentials)
      accountCredentialsRepositoryMock.getOne(account.accountName) >> dockerRegistryAccountMock
      dockerRegistryAccountMock.getAccountName() >> account
      apiMock.getSecret(NAMESPACE, account.accountName) >> null
      apiMock.createSecret(NAMESPACE, _) >> null
    })

    dockerRegistry = Mock(LinkedDockerRegistryConfiguration)
    dockerRegistries = [dockerRegistry]
<<<<<<< HEAD
    credentials = new KubernetesV1Credentials(apiMock, [NAMESPACE], [], DOCKER_REGISTRY_ACCOUNTS, accountCredentialsRepositoryMock,)
=======
    credentials = new KubernetesCredentials(apiMock, apiClientMock, [NAMESPACE], [], DOCKER_REGISTRY_ACCOUNTS, accountCredentialsRepositoryMock,)
>>>>>>> 8d613d3d
    namedAccountCredentials = new KubernetesNamedAccountCredentials.Builder()
        .name("name")
        .dockerRegistries(dockerRegistries)
        .credentials(credentials)
        .spectatorRegistry(spectatorRegistry)
        .build()
    clusterName = KubernetesUtil.combineAppStackDetail(APPLICATION, STACK, DETAILS)
    replicationControllerName = String.format("%s-v%s", clusterName, SEQUENCE)

    replicationControllerSpecMock.replicas >> SOURCE_CAPACITY
    replicationControllerMock.spec >> replicationControllerSpecMock
    apiMock.getReplicationController(NAMESPACE, SERVER_GROUP_NAME) >> replicationControllerMock

    containers = []
    CONTAINER_NAMES.eachWithIndex { name, idx ->
      def requests = new KubernetesResourceDescription(cpu: REQUEST_CPU[idx], memory: REQUEST_MEMORY[idx])
      def limits = new KubernetesResourceDescription(cpu: LIMIT_CPU[idx], memory: LIMIT_MEMORY[idx])
      containers = containers << new KubernetesContainerDescription(name: name,
        imageDescription: imageDescription,
        requests: requests,
        limits: limits,
        livenessProbe: livenessProbe
      )
    }
  }

  void "should deploy a replication controller"() {
    setup:
      description = new DeployKubernetesAtomicOperationDescription(
        application: APPLICATION,
        stack: STACK,
        freeFormDetails: DETAILS,
        targetSize: TARGET_SIZE,
        loadBalancers: LOAD_BALANCER_NAMES,
        containers: containers,
        credentials: namedAccountCredentials
      )

      @Subject def operation = new DeployKubernetesAtomicOperation(description)

    when:
      operation.operate([])

    then:

      1 * apiMock.getReplicationControllers(NAMESPACE) >> []
      1 * apiMock.getReplicaSets(NAMESPACE) >> []
      5 * replicaSetMock.getMetadata() >> metadataMock
      3 * metadataMock.getName() >> replicationControllerName
      1 * apiMock.createReplicaSet(NAMESPACE, { ReplicaSet rs ->
        LOAD_BALANCER_NAMES.each { name ->
          assert(rs.spec.template.metadata.labels[KubernetesUtil.loadBalancerKey(name)])
        }

        assert(rs.spec.replicas == TARGET_SIZE)

        CONTAINER_NAMES.eachWithIndex { name, idx ->
          assert(rs.spec.template.spec.containers[idx].name == name)
          assert(rs.spec.template.spec.containers[idx].image == imageId)
          assert(rs.spec.template.spec.containers[idx].resources.requests.cpu == REQUEST_CPU[idx])
          assert(rs.spec.template.spec.containers[idx].resources.requests.memory == REQUEST_MEMORY[idx])
          assert(rs.spec.template.spec.containers[idx].resources.limits.cpu == LIMIT_CPU[idx])
          assert(rs.spec.template.spec.containers[idx].resources.limits.memory == LIMIT_MEMORY[idx])
          assert(rs.spec.template.spec.containers[idx].livenessProbe.periodSeconds == PERIOD_SECONDS)
          assert(rs.spec.template.spec.containers[idx].livenessProbe.tcpSocket.port.intVal == PORT)
        }
      }) >> replicaSetMock
  }

  void "should error when source capacity specified but no source exists"() {
    setup:
    description = new DeployKubernetesAtomicOperationDescription(
      application: APPLICATION,
      stack: STACK,
      freeFormDetails: DETAILS,
      targetSize: TARGET_SIZE,
      loadBalancers: LOAD_BALANCER_NAMES,
      containers: containers,
      credentials: namedAccountCredentials,
      source: SOURCE
    )

    @Subject def operation = new DeployKubernetesAtomicOperation(description)

    when:
    operation.operate([])

    then:
    1 * apiMock.getReplicationController(NAMESPACE, SERVER_GROUP_NAME) >> null
    1 * apiMock.getReplicaSet(NAMESPACE, SERVER_GROUP_NAME) >> null
    thrown(KubernetesResourceNotFoundException)
  }

  void "should copy source capacity when specified"() {
    setup:
    description = new DeployKubernetesAtomicOperationDescription(
      application: APPLICATION,
      stack: STACK,
      freeFormDetails: DETAILS,
      targetSize: TARGET_SIZE,
      loadBalancers: LOAD_BALANCER_NAMES,
      containers: containers,
      credentials: namedAccountCredentials,
      source: SOURCE
    )

    @Subject def operation = new DeployKubernetesAtomicOperation(description)

    when:
    operation.operate([])

    then:

    1 * apiMock.getReplicationControllers(NAMESPACE) >> []
    1 * apiMock.getReplicaSets(NAMESPACE) >> []
    5 * replicaSetMock.getMetadata() >> metadataMock
    3 * metadataMock.getName() >> replicationControllerName
    1 * apiMock.createReplicaSet(NAMESPACE, { ReplicaSet rs ->
      assert(rs.spec.replicas == SOURCE_CAPACITY)
      true
    }) >> replicaSetMock
  }

  void "should favor sequence when specified"() {
    setup:
    description = new DeployKubernetesAtomicOperationDescription(
      application: APPLICATION,
      sequence: 10,
      targetSize: TARGET_SIZE,
      containers: containers,
      credentials: namedAccountCredentials
    )
    def replicaSetName = new KubernetesServerGroupNameResolver(NAMESPACE, null)
      .generateServerGroupName(APPLICATION, null, null, description.sequence, false)
    def operation = new DeployKubernetesAtomicOperation(description)

    when:
    operation.operate([])

    then:
    0 * apiMock.getReplicationControllers(NAMESPACE) >> []
    0 * apiMock.getReplicaSets(NAMESPACE) >> []
    5 * replicaSetMock.getMetadata() >> metadataMock
    3 * metadataMock.getName() >> replicationControllerName
    1 * apiMock.createReplicaSet(NAMESPACE, { ReplicaSet rs ->
      assert rs.metadata.name == replicaSetName
      true
    }) >> replicaSetMock
  }
}<|MERGE_RESOLUTION|>--- conflicted
+++ resolved
@@ -135,11 +135,7 @@
 
     dockerRegistry = Mock(LinkedDockerRegistryConfiguration)
     dockerRegistries = [dockerRegistry]
-<<<<<<< HEAD
-    credentials = new KubernetesV1Credentials(apiMock, [NAMESPACE], [], DOCKER_REGISTRY_ACCOUNTS, accountCredentialsRepositoryMock,)
-=======
-    credentials = new KubernetesCredentials(apiMock, apiClientMock, [NAMESPACE], [], DOCKER_REGISTRY_ACCOUNTS, accountCredentialsRepositoryMock,)
->>>>>>> 8d613d3d
+    credentials = new KubernetesV1Credentials(apiMock, apiClientMock, [NAMESPACE], [], DOCKER_REGISTRY_ACCOUNTS, accountCredentialsRepositoryMock,)
     namedAccountCredentials = new KubernetesNamedAccountCredentials.Builder()
         .name("name")
         .dockerRegistries(dockerRegistries)
