/*
 * Copyright 2016 Google, Inc.
 *
 * Licensed under the Apache License, Version 2.0 (the "License")
 * you may not use this file except in compliance with the License.
 * You may obtain a copy of the License at
 *
 *   http://www.apache.org/licenses/LICENSE-2.0
 *
 * Unless required by applicable law or agreed to in writing, software
 * distributed under the License is distributed on an "AS IS" BASIS,
 * WITHOUT WARRANTIES OR CONDITIONS OF ANY KIND, either express or implied.
 * See the License for the specific language governing permissions and
 * limitations under the License.
 */

package com.netflix.spinnaker.clouddriver.kubernetes.deploy.ops.loadbalancer

import com.netflix.spectator.api.DefaultRegistry
import com.netflix.spinnaker.clouddriver.data.task.Task
import com.netflix.spinnaker.clouddriver.data.task.TaskRepository
import com.netflix.spinnaker.clouddriver.kubernetes.api.KubernetesApiAdaptor
import com.netflix.spinnaker.clouddriver.kubernetes.api.KubernetesClientApiAdapter
import com.netflix.spinnaker.clouddriver.kubernetes.config.LinkedDockerRegistryConfiguration
import com.netflix.spinnaker.clouddriver.kubernetes.deploy.description.loadbalancer.KubernetesLoadBalancerDescription
import com.netflix.spinnaker.clouddriver.kubernetes.deploy.description.loadbalancer.KubernetesNamedServicePort
import com.netflix.spinnaker.clouddriver.kubernetes.security.KubernetesNamedAccountCredentials
import com.netflix.spinnaker.clouddriver.kubernetes.v1.security.KubernetesV1Credentials
import com.netflix.spinnaker.clouddriver.security.AccountCredentialsRepository
import io.fabric8.kubernetes.api.model.ObjectMeta
import io.fabric8.kubernetes.api.model.Service
import io.fabric8.kubernetes.api.model.ServicePort
import io.fabric8.kubernetes.api.model.ServiceSpec
import spock.lang.Specification
import spock.lang.Subject

class UpsertKubernetesLoadBalancerAtomicOperationSpec extends Specification {
  final static List<String> NAMESPACES = ['default', 'prod']
  final static String NAMESPACE = 'prod'
  final static int VALID_PORT1 = 80
  final static int VALID_PORT2 = 7002
  final static int INVALID_PORT = 0
  final static String VALID_PROTOCOL1 = "TCP"
  final static String VALID_PROTOCOL2 = "UDP"
  final static String INVALID_PROTOCOL = "PCT"
  final static String VALID_NAME1 = "name"
  final static String VALID_NAME2 = "eman"
  final static String INVALID_NAME = "bad name ?"
  final static String VALID_IP1 = "127.0.0.1"
  final static Map VALID_LABELS = ["foo": "bar", "bar": "baz"]

  def setupSpec() {
    TaskRepository.threadLocalTask.set(Mock(Task))
  }

  def apiMock
  def apiClientMock
  def accountCredentialsRepositoryMock
  def credentials
  def namedAccountCredentials
  def dockerRegistry
  def dockerRegistries
  def spectatorRegistry
  KubernetesNamedServicePort namedPort1

  def setup() {
    apiMock = Mock(KubernetesApiAdaptor)
    apiClientMock = Mock(KubernetesClientApiAdapter)
    spectatorRegistry = new DefaultRegistry()
    dockerRegistry = Mock(LinkedDockerRegistryConfiguration)
    dockerRegistries = [dockerRegistry]
    accountCredentialsRepositoryMock = Mock(AccountCredentialsRepository)
<<<<<<< HEAD
    credentials = new KubernetesV1Credentials(apiMock, NAMESPACES, [], [], accountCredentialsRepositoryMock)
=======
    credentials = new KubernetesCredentials(apiMock, apiClientMock, NAMESPACES, [], [], accountCredentialsRepositoryMock)
>>>>>>> 8d613d3d
    namedAccountCredentials = new KubernetesNamedAccountCredentials.Builder()
        .name("accountName")
        .credentials(credentials)
        .dockerRegistries(dockerRegistries)
        .spectatorRegistry(spectatorRegistry)
        .build()

    namedPort1 = new KubernetesNamedServicePort(name: VALID_NAME1, port: VALID_PORT1, targetPort: VALID_PORT1, nodePort: VALID_PORT1, protocol: VALID_PROTOCOL1)
  }

  void "should upsert a new loadbalancer"() {
    setup:
      def description = new KubernetesLoadBalancerDescription(
          name: VALID_NAME1,
          externalIps: [VALID_IP1],
          ports: [namedPort1],
          credentials: namedAccountCredentials,
          namespace: NAMESPACE
      )
      def resultServiceMock = Mock(Service)

      @Subject def operation = new UpsertKubernetesLoadBalancerAtomicOperation(description)

    when:
      operation.operate([])

    then:
      1 * apiMock.getService(NAMESPACE, VALID_NAME1) >> null
      1 * apiMock.createService(NAMESPACE, { service ->
        service.metadata.name == description.name
        service.spec.externalIPs.eachWithIndex { ip, idx ->
          ip == description.externalIps[idx]
        }
        def port = service.spec.ports[0]
        port.port == namedPort1.port
        port.name == namedPort1.name
        port.targetPort.intVal == namedPort1.targetPort
        port.nodePort == namedPort1.nodePort
        port.protocol == namedPort1.protocol
      }) >> resultServiceMock
      resultServiceMock.getMetadata() >> [name: '', namespace: '']
  }


  void "should upsert a new loadbalancer, and overwrite port data"() {
    setup:
    def description = new KubernetesLoadBalancerDescription(
        name: VALID_NAME1,
        externalIps: [VALID_IP1],
        ports: [namedPort1],
        credentials: namedAccountCredentials,
        namespace: NAMESPACE
    )
      def resultServiceMock = Mock(Service)
      def existingServiceMock = Mock(Service)
      def servicePortMock = Mock(ServicePort)
      def serviceSpecMock = Mock(ServiceSpec)

      existingServiceMock.getSpec() >> serviceSpecMock
      serviceSpecMock.getPorts() >> [servicePortMock]
      servicePortMock.getPort() >> VALID_PORT2
      servicePortMock.getName() >> VALID_NAME2
      servicePortMock.getNodePort() >> VALID_PORT2
      servicePortMock.getProtocol() >> VALID_PROTOCOL2

      @Subject def operation = new UpsertKubernetesLoadBalancerAtomicOperation(description)

    when:
      operation.operate([])

    then:
      1 * apiMock.getService(NAMESPACE, VALID_NAME1) >> existingServiceMock
      1 * apiMock.replaceService(NAMESPACE, VALID_NAME1, { service ->
        service.metadata.name == description.name
        service.spec.externalIPs.eachWithIndex { ip, idx ->
          ip == description.externalIps[idx]
        }
        def port = service.spec.ports[0]
        port.port == namedPort1.port
        port.name == namedPort1.name
        port.targetPort.intVal == namedPort1.targetPort
        port.nodePort == namedPort1.nodePort
        port.protocol == namedPort1.protocol
      }) >> resultServiceMock
      resultServiceMock.getMetadata() >> [name: '', namespace: '']
  }

  void "should upsert a new loadbalancer, and insert port data"() {
    setup:
      def description = new KubernetesLoadBalancerDescription(
          name: VALID_NAME1,
          externalIps: [VALID_IP1],
          credentials: namedAccountCredentials,
          namespace: NAMESPACE
      )
      def resultServiceMock = Mock(Service)
      def existingServiceMock = Mock(Service)
      def servicePortMock = Mock(ServicePort)
      def serviceSpecMock = Mock(ServiceSpec)

      existingServiceMock.getSpec() >> serviceSpecMock
      serviceSpecMock.getPorts() >> [servicePortMock]
      servicePortMock.getPort() >> VALID_PORT2
      servicePortMock.getName() >> VALID_NAME2
      servicePortMock.getNodePort() >> VALID_PORT2
      servicePortMock.getProtocol() >> VALID_PROTOCOL2

      @Subject def operation = new UpsertKubernetesLoadBalancerAtomicOperation(description)

    when:
      operation.operate([])

    then:
      1 * apiMock.getService(NAMESPACE, VALID_NAME1) >> existingServiceMock
      1 * apiMock.replaceService(NAMESPACE, VALID_NAME1, { service ->
        service.metadata.name == description.name
        service.spec.externalIPs.eachWithIndex { ip, idx ->
          ip == description.externalIps[idx]
        }
        def port = service.spec.ports[0]
        port.port == VALID_PORT2
        port.name == VALID_NAME2
        port.nodePort == VALID_PORT2
        port.protocol == VALID_PROTOCOL2
      }) >> resultServiceMock
      resultServiceMock.getMetadata() >> [name: '', namespace: '']
  }

  void "should upsert a new loadbalancer, and insert ip data"() {
    setup:
      def description = new KubernetesLoadBalancerDescription(
          name: VALID_NAME1,
          credentials: namedAccountCredentials,
          namespace: NAMESPACE
      )
      def resultServiceMock = Mock(Service)
      def existingServiceMock = Mock(Service)
      def serviceSpecMock = Mock(ServiceSpec)

      existingServiceMock.getSpec() >> serviceSpecMock
      serviceSpecMock.getExternalIPs() >> [VALID_IP1]

      @Subject def operation = new UpsertKubernetesLoadBalancerAtomicOperation(description)

    when:
      operation.operate([])

    then:
      1 * apiMock.getService(NAMESPACE, VALID_NAME1) >> existingServiceMock
      1 * apiMock.replaceService(NAMESPACE, VALID_NAME1, { service ->
        service.metadata.name == description.name
        service.spec.externalIPs[0] = VALID_IP1
      }) >> resultServiceMock
      resultServiceMock.getMetadata() >> [name: '', namespace: '']
  }

  void "should upsert a new loadbalancer, and copy labels over"() {
    setup:
    def description = new KubernetesLoadBalancerDescription(
        name: VALID_NAME1,
        externalIps: [VALID_IP1],
        credentials: namedAccountCredentials,
        namespace: NAMESPACE
    )
    def resultServiceMock = Mock(Service)
    def existingServiceMock = Mock(Service)
    def metadataMock = Mock(ObjectMeta)

    existingServiceMock.getMetadata() >> metadataMock
    metadataMock.getLabels() >> VALID_LABELS

    @Subject def operation = new UpsertKubernetesLoadBalancerAtomicOperation(description)

    when:
    operation.operate([])

    then:
    1 * apiMock.getService(NAMESPACE, VALID_NAME1) >> existingServiceMock
    1 * apiMock.replaceService(NAMESPACE, VALID_NAME1, { service ->
      service.metadata.name == description.name
      service.metadata.labels == VALID_LABELS
    }) >> resultServiceMock
    resultServiceMock.getMetadata() >> [name: '', namespace: '']
  }
}<|MERGE_RESOLUTION|>--- conflicted
+++ resolved
@@ -66,15 +66,12 @@
   def setup() {
     apiMock = Mock(KubernetesApiAdaptor)
     apiClientMock = Mock(KubernetesClientApiAdapter)
+
     spectatorRegistry = new DefaultRegistry()
     dockerRegistry = Mock(LinkedDockerRegistryConfiguration)
     dockerRegistries = [dockerRegistry]
     accountCredentialsRepositoryMock = Mock(AccountCredentialsRepository)
-<<<<<<< HEAD
-    credentials = new KubernetesV1Credentials(apiMock, NAMESPACES, [], [], accountCredentialsRepositoryMock)
-=======
-    credentials = new KubernetesCredentials(apiMock, apiClientMock, NAMESPACES, [], [], accountCredentialsRepositoryMock)
->>>>>>> 8d613d3d
+    credentials = new KubernetesV1Credentials(apiMock, apiClientMock, NAMESPACES, [], [], accountCredentialsRepositoryMock)
     namedAccountCredentials = new KubernetesNamedAccountCredentials.Builder()
         .name("accountName")
         .credentials(credentials)
@@ -259,4 +256,4 @@
     }) >> resultServiceMock
     resultServiceMock.getMetadata() >> [name: '', namespace: '']
   }
-}+}
