--- conflicted
+++ resolved
@@ -35,11 +35,7 @@
   apply plugin: 'groovy'
 
   ext {
-<<<<<<< HEAD
-    spinnakerDependenciesVersion = project.hasProperty('spinnakerDependenciesVersion') ? project.property('spinnakerDependenciesVersion') : '0.98.0'
-=======
     spinnakerDependenciesVersion = project.hasProperty('spinnakerDependenciesVersion') ? project.property('spinnakerDependenciesVersion') : '0.105.0'
->>>>>>> 7ca9da85
   }
 
   def checkLocalVersions = [spinnakerDependenciesVersion: spinnakerDependenciesVersion]
