/*
 * Copyright 2014 Netflix, Inc.
 *
 * Licensed under the Apache License, Version 2.0 (the "License");
 * you may not use this file except in compliance with the License.
 * You may obtain a copy of the License at
 *
 *    http://www.apache.org/licenses/LICENSE-2.0
 *
 * Unless required by applicable law or agreed to in writing, software
 * distributed under the License is distributed on an "AS IS" BASIS,
 * WITHOUT WARRANTIES OR CONDITIONS OF ANY KIND, either express or implied.
 * See the License for the specific language governing permissions and
 * limitations under the License.
 */

buildscript {
  ext {
    springBootVersion = "1.5.10.RELEASE"
    kotlinVersion = "1.2.41"
    junitPlatformVersion = "1.0.2"
  }
  repositories {
    mavenCentral()
    jcenter()
    maven { url "http://spinnaker.bintray.com/gradle" }
    maven { url "https://plugins.gradle.org/m2/" }
  }
  dependencies {
    classpath 'com.netflix.spinnaker.gradle:spinnaker-gradle-project:4.0.0'
    classpath "org.springframework.boot:spring-boot-gradle-plugin:${springBootVersion}"
    classpath "org.junit.platform:junit-platform-gradle-plugin:${junitPlatformVersion}"
    classpath "com.netflix.nebula:nebula-kotlin-plugin:${kotlinVersion}"
  }
}

allprojects {
  group = "com.netflix.spinnaker.clouddriver"
  apply plugin: 'spinnaker.project'
  apply plugin: 'groovy'

  ext {
<<<<<<< HEAD
    spinnakerDependenciesVersion = project.hasProperty('spinnakerDependenciesVersion') ? project.property('spinnakerDependenciesVersion') : '0.154.3'
=======
    spinnakerDependenciesVersion = project.hasProperty('spinnakerDependenciesVersion') ? project.property('spinnakerDependenciesVersion') : '0.154.4'
>>>>>>> 57f9140c
  }

  def checkLocalVersions = [spinnakerDependenciesVersion: spinnakerDependenciesVersion]
  if (ext.has('versions')) {
    def extVers = ext.get('versions')
    if (extVers instanceof Map) {
      checkLocalVersions.putAll(extVers)
    }
  }

  def localVersions = checkLocalVersions.findAll { it.value.endsWith('-SNAPSHOT') }
  if (localVersions) {
    logger.info("Enabling mavenLocal repo for $localVersions")
    repositories {
      mavenLocal()
    }
  }

  spinnaker {
    dependenciesVersion = spinnakerDependenciesVersion
  }

  test {
    testLogging {
      exceptionFormat = 'full'
    }
    if (project.hasProperty('slowTest')) {
      long slow = 250
      try {
        slow = Long.parseLong(project.property('slowTest'))
      } catch (Exception ex) {
      }
      afterTest { desc, result ->
        long duration = result.getEndTime() - result.getStartTime()
        if (duration > slow) {
          logger.warn("test exceeded $slow ms: $desc.className :: $desc.name ($duration milliseconds)")
        }
      }
    }
    minHeapSize = "512m"
    maxHeapSize = "512m"
  }
}

subprojects { project ->

  configurations {
    all {
      exclude group: 'javax.servlet', module: 'servlet-api'
      exclude group: 'javax.ws.rs', module: 'jsr311-api'
      resolutionStrategy {
        force 'org.antlr:antlr-runtime:3.5.2'
        eachDependency {
          if (it.requested.group == 'asm' || it.requested.group == 'org.ow2.asm') {
            it.useTarget group: 'org.ow2.asm', name: 'asm-all', version: '5.0.3'
          }
          if (it.requested.group == 'junit') {
            it.useTarget group: 'junit', name: 'junit', version: '4.12'
          }
          if (it.requested.group == 'cglib' || it.requested.name == 'cglib') {
            it.useTarget group: 'cglib', name: 'cglib', version: '3.2.0'
          }
          if (it.requested.group == 'com.google.guava') {
            it.useTarget group: 'com.google.guava', name: 'guava', version: '18.0'
          }
          if (it.requested.group == 'antlr') {
            it.useTarget group: 'org.antlr', name: it.requested.name, version: '3.5.2'
          }
          if (it.requested.group == 'org.apache.xbean') {
            it.useVersion '4.3'
          }
        }
      }
    }
  }

  tasks.withType(JavaExec) {
    if (System.getProperty('DEBUG', 'false') == 'true') {
      jvmArgs '-agentlib:jdwp=transport=dt_socket,server=y,suspend=n,address=7102'
    }
  }

  dependencies {
    compile spinnaker.dependency('groovy')
    spinnaker.group('test')
  }
}

defaultTasks ':clouddriver-web:bootRun'<|MERGE_RESOLUTION|>--- conflicted
+++ resolved
@@ -40,11 +40,7 @@
   apply plugin: 'groovy'
 
   ext {
-<<<<<<< HEAD
-    spinnakerDependenciesVersion = project.hasProperty('spinnakerDependenciesVersion') ? project.property('spinnakerDependenciesVersion') : '0.154.3'
-=======
     spinnakerDependenciesVersion = project.hasProperty('spinnakerDependenciesVersion') ? project.property('spinnakerDependenciesVersion') : '0.154.4'
->>>>>>> 57f9140c
   }
 
   def checkLocalVersions = [spinnakerDependenciesVersion: spinnakerDependenciesVersion]
