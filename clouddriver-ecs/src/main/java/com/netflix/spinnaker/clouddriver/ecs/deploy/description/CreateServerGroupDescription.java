--- conflicted
+++ resolved
@@ -52,13 +52,11 @@
   Boolean associatePublicIpAddress;
   Integer healthCheckGracePeriodSeconds;
 
-<<<<<<< HEAD
   String launchType;
-=======
+
   String logDriver;
   Map<String, String> logOptions;
   Map<String, String> dockerLabels;
->>>>>>> e99d1db8
 
   @Override
   public String getRegion() {
