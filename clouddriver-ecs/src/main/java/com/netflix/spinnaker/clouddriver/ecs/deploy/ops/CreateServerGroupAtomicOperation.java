/*
 * Copyright 2018 Lookout, Inc.
 *
 * Licensed under the Apache License, Version 2.0 (the "License");
 * you may not use this file except in compliance with the License.
 * You may obtain a copy of the License at
 *
 *    http://www.apache.org/licenses/LICENSE-2.0
 *
 * Unless required by applicable law or agreed to in writing, software
 * distributed under the License is distributed on an "AS IS" BASIS,
 * WITHOUT WARRANTIES OR CONDITIONS OF ANY KIND, either express or implied.
 * See the License for the specific language governing permissions and
 * limitations under the License.
 */

package com.netflix.spinnaker.clouddriver.ecs.deploy.ops;

import com.amazonaws.auth.AWSCredentialsProvider;
import com.amazonaws.services.applicationautoscaling.AWSApplicationAutoScaling;
import com.amazonaws.services.applicationautoscaling.model.RegisterScalableTargetRequest;
import com.amazonaws.services.applicationautoscaling.model.ScalableDimension;
import com.amazonaws.services.applicationautoscaling.model.ServiceNamespace;
import com.amazonaws.services.cloudwatch.model.MetricAlarm;
import com.amazonaws.services.ecs.AmazonECS;
import com.amazonaws.services.ecs.model.AwsVpcConfiguration;
import com.amazonaws.services.ecs.model.ContainerDefinition;
import com.amazonaws.services.ecs.model.CreateServiceRequest;
import com.amazonaws.services.ecs.model.DeploymentConfiguration;
import com.amazonaws.services.ecs.model.KeyValuePair;
import com.amazonaws.services.ecs.model.ListServicesRequest;
import com.amazonaws.services.ecs.model.ListServicesResult;
import com.amazonaws.services.ecs.model.LoadBalancer;
import com.amazonaws.services.ecs.model.LogConfiguration;
import com.amazonaws.services.ecs.model.NetworkConfiguration;
import com.amazonaws.services.ecs.model.PortMapping;
import com.amazonaws.services.ecs.model.RegisterTaskDefinitionRequest;
import com.amazonaws.services.ecs.model.RegisterTaskDefinitionResult;
import com.amazonaws.services.ecs.model.Service;
import com.amazonaws.services.ecs.model.TaskDefinition;
import com.amazonaws.services.elasticloadbalancingv2.AmazonElasticLoadBalancing;
import com.amazonaws.services.elasticloadbalancingv2.model.DescribeTargetGroupsRequest;
import com.amazonaws.services.elasticloadbalancingv2.model.DescribeTargetGroupsResult;
import com.amazonaws.services.identitymanagement.AmazonIdentityManagement;
import com.amazonaws.services.identitymanagement.model.GetRoleRequest;
import com.amazonaws.services.identitymanagement.model.GetRoleResult;
import com.amazonaws.services.identitymanagement.model.Role;
import com.netflix.spinnaker.clouddriver.aws.security.AmazonCredentials;
import com.netflix.spinnaker.clouddriver.aws.security.AssumeRoleAmazonCredentials;
import com.netflix.spinnaker.clouddriver.aws.security.NetflixAmazonCredentials;
import com.netflix.spinnaker.clouddriver.aws.security.NetflixAssumeRoleAmazonCredentials;
import com.netflix.spinnaker.clouddriver.deploy.DeploymentResult;
import com.netflix.spinnaker.clouddriver.ecs.deploy.description.CreateServerGroupDescription;
import com.netflix.spinnaker.clouddriver.ecs.provider.agent.IamPolicyReader;
import com.netflix.spinnaker.clouddriver.ecs.provider.agent.IamTrustRelationship;
import com.netflix.spinnaker.clouddriver.ecs.security.NetflixAssumeRoleEcsCredentials;
import com.netflix.spinnaker.clouddriver.ecs.services.EcsCloudMetricService;
import com.netflix.spinnaker.clouddriver.ecs.services.SecurityGroupSelector;
import com.netflix.spinnaker.clouddriver.ecs.services.SubnetSelector;
import org.apache.commons.lang3.StringUtils;
import org.springframework.beans.factory.annotation.Autowired;

import java.util.Arrays;
import java.util.Collection;
import java.util.HashMap;
import java.util.LinkedList;
import java.util.List;
import java.util.Map;
import java.util.Set;
import java.util.stream.Collectors;

public class CreateServerGroupAtomicOperation extends AbstractEcsAtomicOperation<CreateServerGroupDescription, DeploymentResult> {

  private static final String NECESSARY_TRUSTED_SERVICE = "ecs-tasks.amazonaws.com";
<<<<<<< HEAD
  public static final String AWSVPC_NETWORK_MODE = "awsvpc";
  public static final String FARGATE_LAUNCH_TYPE = "FARGATE";
=======
  protected static final String AWSVPC_NETWORK_MODE = "awsvpc";
  protected static final String NO_IAM_ROLE = "None (No IAM role)";

  protected static final String DOCKER_LABEL_KEY_SERVERGROUP = "spinnaker.servergroup";
  protected static final String DOCKER_LABEL_KEY_STACK = "spinnaker.stack";
  protected static final String DOCKER_LABEL_KEY_DETAIL = "spinnaker.detail";
>>>>>>> e99d1db8

  @Autowired
  EcsCloudMetricService ecsCloudMetricService;
  @Autowired
  IamPolicyReader iamPolicyReader;

  @Autowired
  SubnetSelector subnetSelector;

  @Autowired
  SecurityGroupSelector securityGroupSelector;

  public CreateServerGroupAtomicOperation(CreateServerGroupDescription description) {
    super(description, "CREATE_ECS_SERVER_GROUP");
  }

  @Override
  public DeploymentResult operate(List priorOutputs) {
    updateTaskStatus("Initializing Create Amazon ECS Server Group Operation...");

    AmazonCredentials credentials = getCredentials();

    AmazonECS ecs = getAmazonEcsClient();

    String newServerGroupVersion = inferNextServerGroupVersion(ecs);

    String ecsServiceRole = inferAssumedRoleArn(credentials);

    updateTaskStatus("Creating Amazon ECS Task Definition...");
<<<<<<< HEAD
    TaskDefinition taskDefinition = registerTaskDefinition(ecs, ecsServiceRole, serverGroupVersion);
    updateTaskStatus("Done creating Amazon ECS Task Definition...");

    Service service = createService(ecs, taskDefinition, ecsServiceRole, serverGroupVersion);
=======
    TaskDefinition taskDefinition = registerTaskDefinition(ecs, newServerGroupVersion);
    updateTaskStatus("Done creating Amazon ECS Task Definition...");

    String ecsServiceRole = inferAssumedRoleArn(credentials);
    Service service = createService(ecs, taskDefinition, ecsServiceRole, newServerGroupVersion);
>>>>>>> e99d1db8

    String resourceId = registerAutoScalingGroup(credentials, service);

    if (!description.getAutoscalingPolicies().isEmpty()) {
      List<String> alarmNames = description.getAutoscalingPolicies().stream()
        .map(MetricAlarm::getAlarmName)
        .collect(Collectors.toList());
      ecsCloudMetricService.associateAsgWithMetrics(description.getCredentialAccount(), getRegion(), alarmNames, service.getServiceName(), resourceId);
    }

    return makeDeploymentResult(service);
  }

<<<<<<< HEAD
  private TaskDefinition registerTaskDefinition(AmazonECS ecs, String ecsServiceRole, String version) {
=======
  protected TaskDefinition registerTaskDefinition(AmazonECS ecs, String newServerGroupVersion) {
    RegisterTaskDefinitionRequest request = makeTaskDefinitionRequest(newServerGroupVersion);

    RegisterTaskDefinitionResult registerTaskDefinitionResult = ecs.registerTaskDefinition(request);

    return registerTaskDefinitionResult.getTaskDefinition();
  }
>>>>>>> e99d1db8

  protected RegisterTaskDefinitionRequest makeTaskDefinitionRequest(String newServerGroupVersion) {
    Collection<KeyValuePair> containerEnvironment = new LinkedList<>();
    containerEnvironment.add(new KeyValuePair().withName("SERVER_GROUP").withValue(newServerGroupVersion));
    containerEnvironment.add(new KeyValuePair().withName("CLOUD_STACK").withValue(description.getStack()));
    containerEnvironment.add(new KeyValuePair().withName("CLOUD_DETAIL").withValue(description.getFreeFormDetails()));

    PortMapping portMapping = new PortMapping()
      .withProtocol(description.getPortProtocol() != null ? description.getPortProtocol() : "tcp");

    if (AWSVPC_NETWORK_MODE.equals(description.getNetworkMode())) {
      portMapping
        .withHostPort(description.getContainerPort())
        .withContainerPort(description.getContainerPort());
    } else {
      portMapping
        .withHostPort(0)
        .withContainerPort(description.getContainerPort());
    }

    Collection<PortMapping> portMappings = new LinkedList<>();
    portMappings.add(portMapping);

    ContainerDefinition containerDefinition = new ContainerDefinition()
      .withName(newServerGroupVersion)
      .withEnvironment(containerEnvironment)
      .withPortMappings(portMappings)
      .withCpu(description.getComputeUnits())
      .withMemoryReservation(description.getReservedMemory())
      .withImage(description.getDockerImageAddress());

    Map<String, String> labelsMap = new HashMap<>();
    if (description.getDockerLabels() != null) {
      labelsMap.putAll(description.getDockerLabels());
    }

    if (description.getStack() != null) {
      labelsMap.put(DOCKER_LABEL_KEY_STACK, description.getStack());
    }

    if (description.getFreeFormDetails() != null) {
      labelsMap.put(DOCKER_LABEL_KEY_DETAIL, description.getFreeFormDetails());
    }

    labelsMap.put(DOCKER_LABEL_KEY_SERVERGROUP, getNextServiceName(newServerGroupVersion));

    containerDefinition.withDockerLabels(labelsMap);

    if (description.getLogDriver() != null && !"None".equals(description.getLogDriver())) {
      LogConfiguration logConfiguration = new LogConfiguration()
        .withLogDriver(description.getLogDriver())
        .withOptions(description.getLogOptions());

      containerDefinition.withLogConfiguration(logConfiguration);
    }

    Collection<ContainerDefinition> containerDefinitions = new LinkedList<>();
    containerDefinitions.add(containerDefinition);

    RegisterTaskDefinitionRequest request = new RegisterTaskDefinitionRequest()
      .withContainerDefinitions(containerDefinitions)
      .withFamily(getFamilyName());
    if (description.getNetworkMode() != null && !description.getNetworkMode().equals("default")) {
      request.withNetworkMode(description.getNetworkMode());
    }

    if (!NO_IAM_ROLE.equals(description.getIamRole()) && description.getIamRole() != null) {
      checkRoleTrustRelations(description.getIamRole());
      request.setTaskRoleArn(description.getIamRole());
    }
<<<<<<< HEAD

    if (!StringUtils.isEmpty(description.getLaunchType())) {
      request.setRequiresCompatibilities(Arrays.asList(description.getLaunchType()));
    }

    if (FARGATE_LAUNCH_TYPE.equals(description.getLaunchType())) {
      request.setExecutionRoleArn(ecsServiceRole);
      request.setCpu(description.getComputeUnits().toString());
      request.setMemory(description.getReservedMemory().toString());
    }

    RegisterTaskDefinitionResult registerTaskDefinitionResult = ecs.registerTaskDefinition(request);

    return registerTaskDefinitionResult.getTaskDefinition();
=======
    return request;
>>>>>>> e99d1db8
  }

  private Service createService(AmazonECS ecs, TaskDefinition taskDefinition, String ecsServiceRole, String newServerGroupVersion) {
    String serviceName = getNextServiceName(newServerGroupVersion);
    Collection<LoadBalancer> loadBalancers = new LinkedList<>();
    loadBalancers.add(retrieveLoadBalancer(newServerGroupVersion));

    Integer desiredCount = description.getCapacity().getDesired();
    String taskDefinitionArn = taskDefinition.getTaskDefinitionArn();

    DeploymentConfiguration deploymentConfiguration = new DeploymentConfiguration()
      .withMinimumHealthyPercent(100)
      .withMaximumPercent(200);

    CreateServiceRequest request = new CreateServiceRequest()
      .withServiceName(serviceName)
      .withDesiredCount(desiredCount)
      .withCluster(description.getEcsClusterName())
      .withLoadBalancers(loadBalancers)
      .withTaskDefinition(taskDefinitionArn)
      .withPlacementStrategy(description.getPlacementStrategySequence())
      .withDeploymentConfiguration(deploymentConfiguration);

    if (!AWSVPC_NETWORK_MODE.equals(description.getNetworkMode())) {
      request.withRole(ecsServiceRole);
    }

    if (AWSVPC_NETWORK_MODE.equals(description.getNetworkMode())) {
      Collection<String> subnetIds = subnetSelector.resolveSubnetsIds(description.getAccount(), description.getRegion(), description.getSubnetType());
      Collection<String> vpcIds = subnetSelector.getSubnetVpcIds(description.getAccount(), description.getRegion(), subnetIds);
      Collection<String> securityGroupIds = securityGroupSelector.resolveSecurityGroupNames(
        description.getAccount(),
        description.getRegion(),
        description.getSecurityGroupNames(),
        vpcIds);

      AwsVpcConfiguration awsvpcConfiguration = new AwsVpcConfiguration()
        .withSecurityGroups(securityGroupIds)
        .withSubnets(subnetIds);

      if (description.getAssociatePublicIpAddress() != null) {
        awsvpcConfiguration.withAssignPublicIp(description.getAssociatePublicIpAddress() ? "ENABLED" : "DISABLED");
      }

      request.withNetworkConfiguration(new NetworkConfiguration().withAwsvpcConfiguration(awsvpcConfiguration));
    }

    if (!StringUtils.isEmpty(description.getLaunchType())) {
      request.withLaunchType(description.getLaunchType());
    }

    if (description.getHealthCheckGracePeriodSeconds() != null) {
      request.withHealthCheckGracePeriodSeconds(description.getHealthCheckGracePeriodSeconds());
    }

    updateTaskStatus(String.format("Creating %s of %s with %s for %s.",
      desiredCount, serviceName, taskDefinitionArn, description.getCredentialAccount()));

    Service service = ecs.createService(request).getService();

    updateTaskStatus(String.format("Done creating %s of %s with %s for %s.",
      desiredCount, serviceName, taskDefinitionArn, description.getCredentialAccount()));

    return service;
  }

  private String registerAutoScalingGroup(AmazonCredentials credentials,
                                          Service service) {

    AWSApplicationAutoScaling autoScalingClient = getAmazonApplicationAutoScalingClient();
    String assumedRoleArn = inferAssumedRoleArn(credentials);

    RegisterScalableTargetRequest request = new RegisterScalableTargetRequest()
      .withServiceNamespace(ServiceNamespace.Ecs)
      .withScalableDimension(ScalableDimension.EcsServiceDesiredCount)
      .withResourceId(String.format("service/%s/%s", description.getEcsClusterName(), service.getServiceName()))
      .withRoleARN(assumedRoleArn)
      .withMinCapacity(description.getCapacity().getMin())
      .withMaxCapacity(description.getCapacity().getMax());

    updateTaskStatus("Creating Amazon Application Auto Scaling Scalable Target Definition...");
    autoScalingClient.registerScalableTarget(request);
    updateTaskStatus("Done creating Amazon Application Auto Scaling Scalable Target Definition.");

    return request.getResourceId();
  }

  private String inferAssumedRoleArn(AmazonCredentials credentials) {
    String role;
    if (credentials instanceof AssumeRoleAmazonCredentials) {
      role = ((AssumeRoleAmazonCredentials) credentials).getAssumeRole();
    } else if (credentials instanceof NetflixAssumeRoleAmazonCredentials) {
      role = ((NetflixAssumeRoleAmazonCredentials) credentials).getAssumeRole();
    } else if (credentials instanceof NetflixAssumeRoleEcsCredentials) {
      role = ((NetflixAssumeRoleEcsCredentials) credentials).getAssumeRole();
    } else {
      throw new UnsupportedOperationException("The given kind of credentials is not supported, " +
        "please report this issue to the Spinnaker project on Github.");
    }

    return String.format("arn:aws:iam::%s:%s", credentials.getAccountId(), role);
  }

  private void checkRoleTrustRelations(String roleName) {
    updateTaskStatus("Checking role trust relations for: " + roleName);
    AmazonIdentityManagement iamClient = getAmazonIdentityManagementClient();

    GetRoleResult response = iamClient.getRole(new GetRoleRequest()
      .withRoleName(roleName));
    Role role = response.getRole();

    Set<IamTrustRelationship> trustedEntities = iamPolicyReader.getTrustedEntities(role.getAssumeRolePolicyDocument());

    Set<String> trustedServices = trustedEntities.stream()
      .filter(trustRelation -> trustRelation.getType().equals("Service"))
      .map(IamTrustRelationship::getValue)
      .collect(Collectors.toSet());

    if (!trustedServices.contains(NECESSARY_TRUSTED_SERVICE)) {
      throw new IllegalArgumentException("The " + roleName + " role does not have a trust relationship to ecs-tasks.amazonaws.com.");
    }
  }

  private DeploymentResult makeDeploymentResult(Service service) {
    Map<String, String> namesByRegion = new HashMap<>();
    namesByRegion.put(getRegion(), service.getServiceName());

    DeploymentResult result = new DeploymentResult();
    result.setServerGroupNames(Arrays.asList(getServerGroupName(service)));
    result.setServerGroupNameByRegion(namesByRegion);
    return result;
  }

  private LoadBalancer retrieveLoadBalancer(String version) {
    LoadBalancer loadBalancer = new LoadBalancer();
    loadBalancer.setContainerName(version);
    loadBalancer.setContainerPort(description.getContainerPort());

    if (description.getTargetGroup() != null) {
      AmazonElasticLoadBalancing loadBalancingV2 = getAmazonElasticLoadBalancingClient();

      DescribeTargetGroupsRequest request = new DescribeTargetGroupsRequest().withNames(description.getTargetGroup());
      DescribeTargetGroupsResult describeTargetGroupsResult = loadBalancingV2.describeTargetGroups(request);

      if (describeTargetGroupsResult.getTargetGroups().size() == 1) {
        loadBalancer.setTargetGroupArn(describeTargetGroupsResult.getTargetGroups().get(0).getTargetGroupArn());
      } else if (describeTargetGroupsResult.getTargetGroups().size() > 1) {
        throw new IllegalArgumentException("There are multiple target groups with the name " + description.getTargetGroup() + ".");
      } else {
        throw new IllegalArgumentException("There is no target group with the name " + description.getTargetGroup() + ".");
      }

    }
    return loadBalancer;
  }

  private AWSApplicationAutoScaling getAmazonApplicationAutoScalingClient() {
    AWSCredentialsProvider credentialsProvider = getCredentials().getCredentialsProvider();
    NetflixAmazonCredentials credentialAccount = description.getCredentials();

    return amazonClientProvider.getAmazonApplicationAutoScaling(credentialAccount, getRegion(), false);
  }

  private AmazonElasticLoadBalancing getAmazonElasticLoadBalancingClient() {
    AWSCredentialsProvider credentialsProvider = getCredentials().getCredentialsProvider();
    NetflixAmazonCredentials credentialAccount = description.getCredentials();

    return amazonClientProvider.getAmazonElasticLoadBalancingV2(credentialAccount, getRegion(), false);
  }

  private AmazonIdentityManagement getAmazonIdentityManagementClient() {
    AWSCredentialsProvider credentialsProvider = getCredentials().getCredentialsProvider();
    NetflixAmazonCredentials credentialAccount = description.getCredentials();

    return amazonClientProvider.getAmazonIdentityManagement(credentialAccount, getRegion(), false);
  }

  private String getServerGroupName(Service service) {
    // See in Orca MonitorKatoTask#getServerGroupNames for a reason for this
    return getRegion() + ":" + service.getServiceName();
  }

  private String getNextServiceName(String versionString) {
    return getFamilyName() + "-" + versionString;
  }

  @Override
  protected String getRegion() {
    //CreateServerGroupDescription does not contain a region. Instead it has AvailabilityZones
    return description.getAvailabilityZones().keySet().iterator().next();
  }

  private String inferNextServerGroupVersion(AmazonECS ecs) {
    int latestVersion = 0;
    String familyName = getFamilyName();

    String nextToken = null;
    do {
      ListServicesRequest request = new ListServicesRequest().withCluster(description.getEcsClusterName());
      if (nextToken != null) {
        request.setNextToken(nextToken);
      }

      ListServicesResult result = ecs.listServices(request);
      for (String serviceArn : result.getServiceArns()) {
        if (serviceArn.contains(familyName)) {
          int currentVersion;
          try {
            String versionString = StringUtils.substringAfterLast(serviceArn, "-").replaceAll("v", "");
            currentVersion = Integer.parseInt(versionString);
          } catch (NumberFormatException e) {
            currentVersion = 0;
          }
          latestVersion = Math.max(currentVersion, latestVersion);
        }
      }

      nextToken = result.getNextToken();
    } while (nextToken != null && nextToken.length() != 0);

    return String.format("v%04d", (latestVersion + 1));
  }

  private String getFamilyName() {
    String familyName = description.getApplication();

    if (description.getStack() != null) {
      familyName += "-" + description.getStack();
    }
    if (description.getFreeFormDetails() != null) {
      familyName += "-" + description.getFreeFormDetails();
    }

    return familyName;
  }
}<|MERGE_RESOLUTION|>--- conflicted
+++ resolved
@@ -72,17 +72,13 @@
 public class CreateServerGroupAtomicOperation extends AbstractEcsAtomicOperation<CreateServerGroupDescription, DeploymentResult> {
 
   private static final String NECESSARY_TRUSTED_SERVICE = "ecs-tasks.amazonaws.com";
-<<<<<<< HEAD
-  public static final String AWSVPC_NETWORK_MODE = "awsvpc";
-  public static final String FARGATE_LAUNCH_TYPE = "FARGATE";
-=======
   protected static final String AWSVPC_NETWORK_MODE = "awsvpc";
+  protected static final String FARGATE_LAUNCH_TYPE = "FARGATE";
   protected static final String NO_IAM_ROLE = "None (No IAM role)";
 
   protected static final String DOCKER_LABEL_KEY_SERVERGROUP = "spinnaker.servergroup";
   protected static final String DOCKER_LABEL_KEY_STACK = "spinnaker.stack";
   protected static final String DOCKER_LABEL_KEY_DETAIL = "spinnaker.detail";
->>>>>>> e99d1db8
 
   @Autowired
   EcsCloudMetricService ecsCloudMetricService;
@@ -112,18 +108,10 @@
     String ecsServiceRole = inferAssumedRoleArn(credentials);
 
     updateTaskStatus("Creating Amazon ECS Task Definition...");
-<<<<<<< HEAD
-    TaskDefinition taskDefinition = registerTaskDefinition(ecs, ecsServiceRole, serverGroupVersion);
+    TaskDefinition taskDefinition = registerTaskDefinition(ecs, ecsServiceRole, newServerGroupVersion);
     updateTaskStatus("Done creating Amazon ECS Task Definition...");
 
-    Service service = createService(ecs, taskDefinition, ecsServiceRole, serverGroupVersion);
-=======
-    TaskDefinition taskDefinition = registerTaskDefinition(ecs, newServerGroupVersion);
-    updateTaskStatus("Done creating Amazon ECS Task Definition...");
-
-    String ecsServiceRole = inferAssumedRoleArn(credentials);
     Service service = createService(ecs, taskDefinition, ecsServiceRole, newServerGroupVersion);
->>>>>>> e99d1db8
 
     String resourceId = registerAutoScalingGroup(credentials, service);
 
@@ -137,19 +125,15 @@
     return makeDeploymentResult(service);
   }
 
-<<<<<<< HEAD
-  private TaskDefinition registerTaskDefinition(AmazonECS ecs, String ecsServiceRole, String version) {
-=======
-  protected TaskDefinition registerTaskDefinition(AmazonECS ecs, String newServerGroupVersion) {
-    RegisterTaskDefinitionRequest request = makeTaskDefinitionRequest(newServerGroupVersion);
+  protected TaskDefinition registerTaskDefinition(AmazonECS ecs, String ecsServiceRole, String newServerGroupVersion) {
+    RegisterTaskDefinitionRequest request = makeTaskDefinitionRequest(ecsServiceRole, newServerGroupVersion);
 
     RegisterTaskDefinitionResult registerTaskDefinitionResult = ecs.registerTaskDefinition(request);
 
     return registerTaskDefinitionResult.getTaskDefinition();
   }
->>>>>>> e99d1db8
-
-  protected RegisterTaskDefinitionRequest makeTaskDefinitionRequest(String newServerGroupVersion) {
+
+  protected RegisterTaskDefinitionRequest makeTaskDefinitionRequest(String ecsServiceRole, String newServerGroupVersion) {
     Collection<KeyValuePair> containerEnvironment = new LinkedList<>();
     containerEnvironment.add(new KeyValuePair().withName("SERVER_GROUP").withValue(newServerGroupVersion));
     containerEnvironment.add(new KeyValuePair().withName("CLOUD_STACK").withValue(description.getStack()));
@@ -218,7 +202,6 @@
       checkRoleTrustRelations(description.getIamRole());
       request.setTaskRoleArn(description.getIamRole());
     }
-<<<<<<< HEAD
 
     if (!StringUtils.isEmpty(description.getLaunchType())) {
       request.setRequiresCompatibilities(Arrays.asList(description.getLaunchType()));
@@ -230,12 +213,7 @@
       request.setMemory(description.getReservedMemory().toString());
     }
 
-    RegisterTaskDefinitionResult registerTaskDefinitionResult = ecs.registerTaskDefinition(request);
-
-    return registerTaskDefinitionResult.getTaskDefinition();
-=======
     return request;
->>>>>>> e99d1db8
   }
 
   private Service createService(AmazonECS ecs, TaskDefinition taskDefinition, String ecsServiceRole, String newServerGroupVersion) {
