/*
 * Copyright 2015 Google, Inc.
 *
 * Licensed under the Apache License, Version 2.0 (the "License");
 * you may not use this file except in compliance with the License.
 * You may obtain a copy of the License at
 *
 *    http://www.apache.org/licenses/LICENSE-2.0
 *
 * Unless required by applicable law or agreed to in writing, software
 * distributed under the License is distributed on an "AS IS" BASIS,
 * WITHOUT WARRANTIES OR CONDITIONS OF ANY KIND, either express or implied.
 * See the License for the specific language governing permissions and
 * limitations under the License.
 */

package com.netflix.spinnaker.clouddriver.google.model

public enum GoogleDiskType {
  PD_STANDARD("pd-standard", true),
  PD_BALANCED("pd-balanced", true),    
  PD_SSD("pd-ssd", true),
<<<<<<< HEAD
  PD_EXTREME("pd-extreme", true),    
  LOCAL_SSD("local-ssd", false)
=======
  LOCAL_SSD("local-ssd", false),
  HYPERDISK_BALANCED("hyperdisk-balanced", true)
>>>>>>> 3f43ac29

  String text
  boolean persistent

  GoogleDiskType(String text, boolean persistent) {
    this.text = text
    this.persistent = persistent
  }

  static GoogleDiskType fromValue(String text) {
    values().find { it.text == text } ?: PD_STANDARD
  }

  @Override
  String toString() {
    text
  }
}<|MERGE_RESOLUTION|>--- conflicted
+++ resolved
@@ -18,15 +18,11 @@
 
 public enum GoogleDiskType {
   PD_STANDARD("pd-standard", true),
+  PD_EXTREME("pd-extreme", true),    
   PD_BALANCED("pd-balanced", true),    
   PD_SSD("pd-ssd", true),
-<<<<<<< HEAD
-  PD_EXTREME("pd-extreme", true),    
-  LOCAL_SSD("local-ssd", false)
-=======
   LOCAL_SSD("local-ssd", false),
   HYPERDISK_BALANCED("hyperdisk-balanced", true)
->>>>>>> 3f43ac29
 
   String text
   boolean persistent
