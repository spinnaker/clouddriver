--- conflicted
+++ resolved
@@ -18,27 +18,39 @@
 
 import com.google.common.base.Strings;
 import com.google.common.collect.ImmutableList;
+import com.jcraft.jsch.JSch;
+import com.jcraft.jsch.JSchException;
+import com.jcraft.jsch.Session;
 import com.netflix.spinnaker.clouddriver.artifacts.config.ArtifactCredentials;
 import com.netflix.spinnaker.kork.annotations.NonnullByDefault;
 import com.netflix.spinnaker.kork.artifacts.model.Artifact;
-import java.io.FileInputStream;
+import java.io.ByteArrayInputStream;
+import java.io.ByteArrayOutputStream;
+import java.io.Closeable;
 import java.io.IOException;
 import java.io.InputStream;
+import java.io.OutputStream;
 import java.nio.file.Path;
 import java.nio.file.Paths;
 import java.util.UUID;
-import java.util.regex.Matcher;
-import java.util.regex.Pattern;
 import lombok.Getter;
 import lombok.extern.slf4j.Slf4j;
+import org.apache.commons.io.FileUtils;
+import org.eclipse.jgit.api.ArchiveCommand;
+import org.eclipse.jgit.api.CloneCommand;
+import org.eclipse.jgit.api.Git;
+import org.eclipse.jgit.api.errors.GitAPIException;
+import org.eclipse.jgit.archive.TgzFormat;
+import org.eclipse.jgit.transport.JschConfigSessionFactory;
+import org.eclipse.jgit.transport.OpenSshConfig;
+import org.eclipse.jgit.transport.SshSessionFactory;
+import org.eclipse.jgit.transport.SshTransport;
+import org.eclipse.jgit.transport.Transport;
+import org.eclipse.jgit.transport.UsernamePasswordCredentialsProvider;
+import org.eclipse.jgit.util.FS;
 
 @NonnullByDefault
 @Slf4j
-<<<<<<< HEAD
-final class GitRepoArtifactCredentials implements ArtifactCredentials {
-
-  private static final Pattern GIT_URL_PATTERN = Pattern.compile("^.*/(.*)\\.git$");
-=======
 public class GitRepoArtifactCredentials implements ArtifactCredentials {
   public static final String CREDENTIALS_TYPE = "artifacts-git";
   @Getter private final ImmutableList<String> types = ImmutableList.of("git/repo");
@@ -64,16 +76,28 @@
     SSH,
     NONE
   }
->>>>>>> d90de8fd
-
-  @Getter private final ImmutableList<String> types = ImmutableList.of("git/repo");
-  @Getter private final String name;
-
-  private final GitJobExecutor executor;
-
-  public GitRepoArtifactCredentials(GitJobExecutor executor) {
-    this.executor = executor;
-    this.name = this.executor.getAccount().getName();
+
+  public GitRepoArtifactCredentials(GitRepoArtifactAccount account) {
+    this.name = account.getName();
+    this.username = account.getUsername();
+    this.password = account.getPassword();
+    this.token = account.getToken();
+    this.sshPrivateKeyFilePath = account.getSshPrivateKeyFilePath();
+    this.sshPrivateKeyPassphrase = account.getSshPrivateKeyPassphrase();
+    this.sshKnownHostsFilePath = account.getSshKnownHostsFilePath();
+    this.sshTrustUnknownHosts = account.isSshTrustUnknownHosts();
+
+    if (!username.isEmpty() && !password.isEmpty()) {
+      authType = AuthType.HTTP;
+    } else if (!token.isEmpty()) {
+      authType = AuthType.TOKEN;
+    } else if (!sshPrivateKeyFilePath.isEmpty()) {
+      authType = AuthType.SSH;
+    } else {
+      authType = AuthType.NONE;
+    }
+
+    ArchiveCommand.registerFormat("tgz", new TgzFormat());
   }
 
   @Override
@@ -84,25 +108,54 @@
     Path stagingPath =
         Paths.get(System.getProperty("java.io.tmpdir"), UUID.randomUUID().toString());
 
-    executor.clone(repoReference, remoteRef, stagingPath);
-    String repoBasename = getRepoBasename(repoReference);
-    Path outputFile = Paths.get(stagingPath.toString(), repoBasename + ".tgz");
-
-    log.info("Creating archive for git/repo {}", repoReference);
-
-    executor.archive(
-        Paths.get(stagingPath.toString(), repoBasename), remoteRef, subPath, outputFile);
-
-    return new FileInputStream(outputFile.toFile());
-  }
-
-  private String getRepoBasename(String url) {
-    Matcher matcher = GIT_URL_PATTERN.matcher(url);
-    if (!matcher.matches()) {
-      throw new IllegalArgumentException(
-          "Git repo url " + url + " doesn't match regex " + GIT_URL_PATTERN);
-    }
-    return matcher.group(1);
+    if (!isValidReference(repoReference)) {
+      throw new IOException(
+          "Artifact reference "
+              + repoReference
+              + " is invalid for artifact account with auth type "
+              + authType);
+    }
+
+    try (Closeable ignored = () -> FileUtils.deleteDirectory(stagingPath.toFile())) {
+      log.info("Cloning git/repo {} into {}", repoReference, stagingPath.toString());
+      ByteArrayOutputStream outputStream = new ByteArrayOutputStream();
+      try (Git localRepository = clone(artifact, stagingPath, remoteRef)) {
+        log.info("Creating archive for git/repo {}", repoReference);
+        archiveToOutputStream(localRepository, outputStream, remoteRef, subPath);
+      } catch (GitAPIException e) {
+        throw new IOException(
+            "Failed to clone or archive git/repo " + repoReference + ": " + e.getMessage());
+      }
+      return new ByteArrayInputStream(outputStream.toByteArray());
+    }
+  }
+
+  private Git clone(Artifact artifact, Path stagingPath, String remoteRef) throws GitAPIException {
+    // TODO(ethanfrogers): add support for clone history depth once jgit supports it
+
+    return addAuthentication(Git.cloneRepository())
+        .setURI(artifact.getReference())
+        .setDirectory(stagingPath.toFile())
+        .setBranch(remoteRef)
+        .call();
+  }
+
+  private void archiveToOutputStream(
+      Git repository, OutputStream outputStream, String remoteRef, String subPath)
+      throws GitAPIException, IOException {
+
+    ArchiveCommand archiveCommand =
+        repository
+            .archive()
+            .setTree(repository.getRepository().resolve(remoteRef))
+            .setFormat("tgz")
+            .setOutputStream(outputStream);
+
+    if (!subPath.isEmpty()) {
+      archiveCommand.setPaths(subPath);
+    }
+
+    archiveCommand.call();
   }
 
   private String artifactSubPath(Artifact artifact) {
@@ -115,4 +168,68 @@
   private String artifactVersion(Artifact artifact) {
     return !Strings.isNullOrEmpty(artifact.getVersion()) ? artifact.getVersion() : "master";
   }
+
+  private CloneCommand addAuthentication(CloneCommand cloneCommand) {
+    switch (authType) {
+      case HTTP:
+        return cloneCommand.setCredentialsProvider(
+            new UsernamePasswordCredentialsProvider(username, password));
+      case TOKEN:
+        return cloneCommand.setCredentialsProvider(
+            new UsernamePasswordCredentialsProvider(token, ""));
+      case SSH:
+        return configureSshAuth(cloneCommand);
+      default:
+        return cloneCommand;
+    }
+  }
+
+  private CloneCommand configureSshAuth(CloneCommand cloneCommand) {
+    SshSessionFactory sshSessionFactory =
+        new JschConfigSessionFactory() {
+          @Override
+          protected void configure(OpenSshConfig.Host hc, Session session) {
+            if (sshKnownHostsFilePath.isEmpty() && sshTrustUnknownHosts) {
+              session.setConfig("StrictHostKeyChecking", "no");
+            }
+          }
+
+          @Override
+          protected JSch createDefaultJSch(FS fs) throws JSchException {
+            JSch defaultJSch = super.createDefaultJSch(fs);
+            if (!sshPrivateKeyPassphrase.isEmpty()) {
+              defaultJSch.addIdentity(sshPrivateKeyFilePath, sshPrivateKeyPassphrase);
+            } else {
+              defaultJSch.addIdentity(sshPrivateKeyFilePath);
+            }
+
+            if (!sshKnownHostsFilePath.isEmpty() && sshTrustUnknownHosts) {
+              log.warn(
+                  "SSH known_hosts file path supplied, ignoring 'sshTrustUnknownHosts' option");
+            }
+
+            if (!sshKnownHostsFilePath.isEmpty()) {
+              defaultJSch.setKnownHosts(sshKnownHostsFilePath);
+            }
+
+            return defaultJSch;
+          }
+        };
+
+    return cloneCommand.setTransportConfigCallback(
+        (Transport transport) -> {
+          SshTransport sshTransport = (SshTransport) transport;
+          sshTransport.setSshSessionFactory(sshSessionFactory);
+        });
+  }
+
+  private boolean isValidReference(String reference) {
+    if (authType == AuthType.HTTP || authType == AuthType.TOKEN) {
+      return reference.startsWith("http");
+    }
+    if (authType == AuthType.SSH) {
+      return reference.startsWith("ssh://") || reference.startsWith("git@");
+    }
+    return true;
+  }
 }