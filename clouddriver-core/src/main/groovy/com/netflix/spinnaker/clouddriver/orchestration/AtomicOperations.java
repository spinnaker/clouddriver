--- conflicted
+++ resolved
@@ -114,11 +114,11 @@
   // Launch Config operations
   public static final String DELETE_LAUNCH_CONFIGURATION = "deleteLaunchConfiguration";
 
-<<<<<<< HEAD
+  // Launch template operations
+  public static final String DELETE_LAUNCH_TEMPLATE = "deleteLaunchTemplate";
+  
   // AppEngine Config operations
   public static final String DEPLOY_APPENGINE_CONFIG = "deployAppEngineConfiguration";
-=======
-  // Launch template operations
-  public static final String DELETE_LAUNCH_TEMPLATE = "deleteLaunchTemplate";
->>>>>>> 48eac93f
+
+
 }