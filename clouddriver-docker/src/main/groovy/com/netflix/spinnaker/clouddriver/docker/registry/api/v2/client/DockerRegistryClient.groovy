--- conflicted
+++ resolved
@@ -55,11 +55,8 @@
     File dockerconfigFile
     long clientTimeoutMillis
     int paginateSize
-<<<<<<< HEAD
+    String catalogFile
     boolean insecureRegistry
-=======
-    String catalogFile
->>>>>>> f70d6ea7
 
     Builder address(String address) {
       this.address = address
@@ -101,13 +98,13 @@
       return this
     }
 
-<<<<<<< HEAD
+    Builder catalogFile(String catalogFile) {
+      this.catalogFile = catalogFile
+      return this
+    }
+    
     Builder insecureRegistry(boolean insecureRegistry) {
       this.insecureRegistry = insecureRegistry
-=======
-    Builder catalogFile(String catalogFile) {
-      this.catalogFile = catalogFile
->>>>>>> f70d6ea7
       return this
     }
 
@@ -117,19 +114,11 @@
         throw new IllegalArgumentException('Error, at most one of "password", "passwordFile", or "dockerconfigFile" can be specified')
       }
       if (password) {
-<<<<<<< HEAD
-        return new DockerRegistryClient(address, email, username, password, clientTimeoutMillis, paginateSize, insecureRegistry)
+        return new DockerRegistryClient(address, email, username, password, clientTimeoutMillis, paginateSize, catalogFile, insecureRegistry)
       } else if (passwordFile) {
-        return new DockerRegistryClient(address, email, username, passwordFile, clientTimeoutMillis, paginateSize, insecureRegistry)
+        return new DockerRegistryClient(address, email, username, passwordFile, clientTimeoutMillis, paginateSize, catalogFile, insecureRegistry)
       } else {
-        return new DockerRegistryClient(address, clientTimeoutMillis, paginateSize, insecureRegistry)
-=======
-        return new DockerRegistryClient(address, email, username, password, clientTimeoutMillis, paginateSize, catalogFile)
-      } else if (passwordFile) {
-        return new DockerRegistryClient(address, email, username, passwordFile, clientTimeoutMillis, paginateSize, catalogFile)
-      } else {
-        return new DockerRegistryClient(address, clientTimeoutMillis, paginateSize, catalogFile)
->>>>>>> f70d6ea7
+        return new DockerRegistryClient(address, clientTimeoutMillis, paginateSize, catalogFile, insecureRegistry)
       }
     }
 
@@ -154,11 +143,7 @@
 
   final int paginateSize
 
-<<<<<<< HEAD
-  DockerRegistryClient(String address, long clientTimeoutMillis, int paginateSize, boolean insecureRegistry) {
-=======
-  DockerRegistryClient(String address, long clientTimeoutMillis, int paginateSize, String catalogFile) {
->>>>>>> f70d6ea7
+  DockerRegistryClient(String address, long clientTimeoutMillis, int paginateSize, String catalogFile, boolean insecureRegistry) {
     this.paginateSize = paginateSize
     this.tokenService = new DockerBearerTokenService()
     OkHttpClient client = new OkHttpClient()
@@ -182,24 +167,14 @@
     this.catalogFile = catalogFile
   }
 
-<<<<<<< HEAD
-  DockerRegistryClient(String address, String email, String username, String password, long clientTimeoutMillis, int paginateSize, boolean insecureRegistry) {
-    this(address, clientTimeoutMillis, paginateSize, insecureRegistry)
-=======
-  DockerRegistryClient(String address, String email, String username, String password, long clientTimeoutMillis, int paginateSize, String catalogFile) {
-    this(address, clientTimeoutMillis, paginateSize)
->>>>>>> f70d6ea7
+  DockerRegistryClient(String address, String email, String username, String password, long clientTimeoutMillis, int paginateSize, String catalogFile, boolean insecureRegistry) {
+    this(address, clientTimeoutMillis, paginateSize, catalogFile, insecureRegistry)
     this.tokenService = new DockerBearerTokenService(username, password)
     this.email = email
   }
 
-<<<<<<< HEAD
-  DockerRegistryClient(String address, String email, String username, File passwordFile, long clientTimeoutMillis, int paginateSize, boolean insecureRegistry) {
-    this(address, clientTimeoutMillis, paginateSize, insecureRegistry)
-=======
-  DockerRegistryClient(String address, String email, String username, File passwordFile, long clientTimeoutMillis, int paginateSize, String catalogFile) {
-    this(address, clientTimeoutMillis, paginateSize)
->>>>>>> f70d6ea7
+  DockerRegistryClient(String address, String email, String username, File passwordFile, long clientTimeoutMillis, int paginateSize, String catalogFile, boolean insecureRegistry) {
+    this(address, clientTimeoutMillis, paginateSize, catalogFile, insecureRegistry)
     this.tokenService = new DockerBearerTokenService(username, passwordFile)
     this.email = email
   }
