/*
 * Copyright 2015 Google, Inc.
 *
 * Licensed under the Apache License, Version 2.0 (the "License");
 * you may not use this file except in compliance with the License.
 * You may obtain a copy of the License at
 *
 *    http://www.apache.org/licenses/LICENSE-2.0
 *
 * Unless required by applicable law or agreed to in writing, software
 * distributed under the License is distributed on an "AS IS" BASIS,
 * WITHOUT WARRANTIES OR CONDITIONS OF ANY KIND, either express or implied.
 * See the License for the specific language governing permissions and
 * limitations under the License.
 */

package com.netflix.spinnaker.clouddriver.docker.registry.security

import com.fasterxml.jackson.annotation.JsonIgnore
import com.netflix.spinnaker.clouddriver.docker.registry.api.v2.client.DockerRegistryClient
import com.netflix.spinnaker.clouddriver.docker.registry.exception.DockerRegistryConfigException
import com.netflix.spinnaker.clouddriver.security.AccountCredentials
import retrofit.RetrofitError

import java.util.concurrent.TimeUnit

class DockerRegistryNamedAccountCredentials implements AccountCredentials<DockerRegistryCredentials> {
  static class Builder {
    String accountName
    String environment
    String accountType
    String address
    String username
    String password
    File passwordFile
    File dockerconfigFile
    String email
    int cacheThreads
    long cacheIntervalSeconds
    long clientTimeoutMillis
    int paginateSize
    boolean trackDigests
    boolean sortTagsByDate
    boolean insecureRegistry
    List<String> repositories
    List<String> skip
    String catalogFile

    Builder() {}

    Builder accountName(String accountName) {
      this.accountName = accountName
      return this
    }

    Builder environment(String environment) {
      this.environment = environment
      return this
    }

    Builder accountType(String accountType) {
      this.accountType = accountType
      return this
    }

    Builder address(String address) {
      this.address = address
      return this
    }

    Builder username(String username) {
      this.username = username
      return this
    }

    Builder password(String address) {
      this.password = address
      return this
    }

    Builder passwordFile(String passwordFile) {
      if (passwordFile) {
        this.passwordFile = new File(passwordFile)
      } else {
        this.passwordFile = null
      }

      return this
    }

    Builder dockerconfigFile(String dockerconfigFile) {
      if (dockerconfigFile) {
        this.dockerconfigFile = new File(dockerconfigFile)
      } else {
        this.dockerconfigFile = null
      }

      return this
    }

    Builder email(String email) {
      this.email = email
      return this
    }

    Builder cacheThreads(int cacheThreads) {
      this.cacheThreads = cacheThreads
      return this
    }

    Builder cacheIntervalSeconds(long cacheIntervalSeconds) {
      this.cacheIntervalSeconds = cacheIntervalSeconds
      return this
    }

    Builder clientTimeoutMillis(long clientTimeoutMillis) {
      this.clientTimeoutMillis = clientTimeoutMillis
      return this
    }

    Builder paginateSize(int paginateSize) {
      this.paginateSize = paginateSize
      return this
    }

    Builder trackDigests(boolean trackDigests) {
      this.trackDigests = trackDigests
      return this
    }

    Builder sortTagsByDate(boolean sortTagsByDate) {
      this.sortTagsByDate = sortTagsByDate
      return this
    }

    Builder insecureRegistry(boolean insecureRegistry) {
      this.insecureRegistry = insecureRegistry
      return this
    }

    Builder repositories(List<String> repositories) {
      this.repositories = repositories
      return this
    }

    Builder skip(List<String> skip) {
      this.skip = skip
      return this
    }

    Builder catalogFile(String catalogFile) {
      this.catalogFile = catalogFile
      return this
    }

    DockerRegistryNamedAccountCredentials build() {
      return new DockerRegistryNamedAccountCredentials(accountName,
                                                       environment,
                                                       accountType,
                                                       address,
                                                       username,
                                                       password,
                                                       passwordFile,
                                                       dockerconfigFile,
                                                       email,
                                                       repositories,
                                                       skip,
                                                       cacheThreads,
                                                       cacheIntervalSeconds,
                                                       clientTimeoutMillis,
                                                       paginateSize,
                                                       trackDigests,
                                                       sortTagsByDate,
<<<<<<< HEAD
                                                       insecureRegistry)
=======
                                                       catalogFile)
>>>>>>> f70d6ea7
    }
  }

  DockerRegistryNamedAccountCredentials(String accountName,
                                        String environment,
                                        String accountType,
                                        String address,
                                        String username,
                                        String password,
                                        File passwordFile,
                                        File dockerconfigFile,
                                        String email,
                                        List<String> repositories,
                                        List<String> skip,
                                        int cacheThreads,
                                        long cacheIntervalSeconds,
                                        long clientTimeoutMillis,
                                        int paginateSize,
                                        boolean trackDigests,
                                        boolean sortTagsByDate,
<<<<<<< HEAD
                                        boolean insecureRegistry) {
=======
                                        String catalogFile) {
>>>>>>> f70d6ea7
    this(accountName,
         environment,
         accountType,
         address,
         username,
         password,
         passwordFile,
         dockerconfigFile,
         email,
         repositories,
         skip,
         cacheThreads,
         cacheIntervalSeconds,
         clientTimeoutMillis,
         paginateSize,
         trackDigests,
         sortTagsByDate,
<<<<<<< HEAD
         insecureRegistry,
=======
         catalogFile,
>>>>>>> f70d6ea7
         null)
  }

  DockerRegistryNamedAccountCredentials(String accountName,
                                        String environment,
                                        String accountType,
                                        String address,
                                        String username,
                                        String password,
                                        File passwordFile,
                                        File dockerconfigFile,
                                        String email,
                                        List<String> repositories,
                                        List<String> skip,
                                        int cacheThreads,
                                        long cacheIntervalSeconds,
                                        long clientTimeoutMillis,
                                        int paginateSize,
                                        boolean trackDigests,
                                        boolean sortTagsByDate,
<<<<<<< HEAD
                                        boolean insecureRegistry,
=======
                                        String catalogFile,
>>>>>>> f70d6ea7
                                        List<String> requiredGroupMembership) {
    if (!accountName) {
      throw new IllegalArgumentException("Docker Registry account must be provided with a name.")
    }

    if (repositories && catalogFile) {
      throw new IllegalArgumentException("repositories and catalogFile may not be specified together.")
    }

    this.accountName = accountName
    this.environment = environment
    this.accountType = accountType
    this.passwordFile = passwordFile
    this.cacheThreads = cacheThreads ?: 1
    this.cacheIntervalSeconds = cacheIntervalSeconds ?: 30
    this.paginateSize = paginateSize ?: 100
    this.clientTimeoutMillis = clientTimeoutMillis ?: TimeUnit.MINUTES.toMillis(1)

    if (!address) {
      throw new IllegalArgumentException("Docker Registry account $accountName must provide an endpoint address.");
    } else {
      int addressLen = address.length();
      if (address[addressLen - 1] == '/') {
        address = address.substring(0, addressLen - 1)
        addressLen -= 1
      }
      // Strip the v2 endpoint, as the Docker API assumes it's not present.
      if (address.endsWith('/v2')) {
        address = address.substring(0, addressLen - 3)
      }
    }

    this.address = address
    if (address.startsWith('https://')) {
      this.registry = address.substring('https://'.length())
    } else if (address.startsWith('http://')) {
      this.registry = address.substring('http://'.length())
    } else {
      this.registry = address
    }
    this.username = username
    this.password = password
    this.email = email
    this.trackDigests = trackDigests
    this.sortTagsByDate = sortTagsByDate
    this.insecureRegistry = insecureRegistry;
    this.skip = skip ?: []
    this.requiredGroupMembership = requiredGroupMembership == null ? Collections.emptyList() : Collections.unmodifiableList(requiredGroupMembership)
    this.credentials = buildCredentials(repositories, catalogFile)
  }

  @JsonIgnore
  List<String> getRepositories() {
    return credentials.repositories
  }

  @Override
  String getName() {
    return accountName
  }

  @JsonIgnore
  String getBasicAuth() {
    return this.credentials?.client?.basicAuth ?: ""
  }

  @JsonIgnore
  List<String> getTags(String repository) {
    def tags = credentials.client.getTags(repository).tags
    if (sortTagsByDate) {
      tags = tags.parallelStream().map({
        tag -> [date: credentials.client.getCreationDate(repository, tag), tag: tag]
      }).toArray().sort {
        it.date
      }.reverse().tag
    }
    tags
  }

  String getV2Endpoint() {
    return "$address/v2"
  }

  @Override
  String getCloudProvider() {
    return CLOUD_PROVIDER
  }

  private DockerRegistryCredentials buildCredentials(List<String> repositories, String catalogFile) {
    try {
      DockerRegistryClient client = (new DockerRegistryClient.Builder())
        .address(address)
        .email(email)
        .username(username)
        .password(password)
        .passwordFile(passwordFile)
        .clientTimeoutMillis(clientTimeoutMillis)
        .paginateSize(paginateSize)
<<<<<<< HEAD
        .insecureRegistry(insecureRegistry)
=======
        .catalogFile(catalogFile)
>>>>>>> f70d6ea7
        .build()

      return new DockerRegistryCredentials(client, repositories, trackDigests, skip, sortTagsByDate)
    } catch (RetrofitError e) {
      if (e.response?.status == 404) {
        throw new DockerRegistryConfigException("No repositories specified for ${name}, and the provided endpoint ${address} does not support /_catalog.")
      } else {
        throw e
      }
    }
  }

  private static final String CLOUD_PROVIDER = "dockerRegistry"
  final String accountName
  final String environment
  final String accountType
  final String address
  final String registry
  @JsonIgnore
  final String username
  @JsonIgnore
  final String password
  final File passwordFile
  final String email
  final boolean trackDigests
  final boolean sortTagsByDate
  final int cacheThreads
  final long cacheIntervalSeconds
  final long clientTimeoutMillis
  final int paginateSize
  final boolean insecureRegistry
  @JsonIgnore
  final DockerRegistryCredentials credentials
  final List<String> requiredGroupMembership
  final List<String> skip
  final String catalogFile
}<|MERGE_RESOLUTION|>--- conflicted
+++ resolved
@@ -171,11 +171,8 @@
                                                        paginateSize,
                                                        trackDigests,
                                                        sortTagsByDate,
-<<<<<<< HEAD
+                                                       catalogFile,
                                                        insecureRegistry)
-=======
-                                                       catalogFile)
->>>>>>> f70d6ea7
     }
   }
 
@@ -196,11 +193,8 @@
                                         int paginateSize,
                                         boolean trackDigests,
                                         boolean sortTagsByDate,
-<<<<<<< HEAD
-                                        boolean insecureRegistry) {
-=======
-                                        String catalogFile) {
->>>>>>> f70d6ea7
+                                        String catalogFile,
+                                        insecureRegistry) {
     this(accountName,
          environment,
          accountType,
@@ -218,11 +212,8 @@
          paginateSize,
          trackDigests,
          sortTagsByDate,
-<<<<<<< HEAD
+         catalogFile,
          insecureRegistry,
-=======
-         catalogFile,
->>>>>>> f70d6ea7
          null)
   }
 
@@ -243,11 +234,8 @@
                                         int paginateSize,
                                         boolean trackDigests,
                                         boolean sortTagsByDate,
-<<<<<<< HEAD
+                                        String catalogFile,
                                         boolean insecureRegistry,
-=======
-                                        String catalogFile,
->>>>>>> f70d6ea7
                                         List<String> requiredGroupMembership) {
     if (!accountName) {
       throw new IllegalArgumentException("Docker Registry account must be provided with a name.")
@@ -346,11 +334,8 @@
         .passwordFile(passwordFile)
         .clientTimeoutMillis(clientTimeoutMillis)
         .paginateSize(paginateSize)
-<<<<<<< HEAD
+        .catalogFile(catalogFile)
         .insecureRegistry(insecureRegistry)
-=======
-        .catalogFile(catalogFile)
->>>>>>> f70d6ea7
         .build()
 
       return new DockerRegistryCredentials(client, repositories, trackDigests, skip, sortTagsByDate)
