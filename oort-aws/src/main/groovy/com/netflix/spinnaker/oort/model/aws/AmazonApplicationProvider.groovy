--- conflicted
+++ resolved
@@ -46,10 +46,9 @@
       def appKeys = cacheService.keysByType(Namespace.APPLICATIONS)
       def clusterKeys = cacheService.keysByType(Namespace.CLUSTERS)
 
-<<<<<<< HEAD
       def apps = (List<AmazonApplication>) rx.Observable.from(appKeys).flatMap {
         rx.Observable.from(it).observeOn(Schedulers.computation()).map { String key ->
-          def app = (AmazonApplication) cacheService.retrieve(key)
+          def app = cacheService.retrieve(key, AmazonApplication)
           if (app) {
             def appClusters = [:]
             clusterKeys.findAll { it.startsWith("${Namespace.CLUSTERS}:${app.name}:") }.each {
@@ -58,17 +57,6 @@
                 appClusters[parts[2]] = new HashSet<>()
               }
               appClusters[parts[2]] << parts[3]
-=======
-    def apps = (List<AmazonApplication>)rx.Observable.from(appKeys).flatMap {
-      rx.Observable.from(it).observeOn(Schedulers.io()).map { String key ->
-        def app = cacheService.retrieve(key, AmazonApplication)
-        if (app) {
-          def appClusters = [:]
-          clusterKeys.findAll { it.startsWith("clusters:${app.name}:") }.each {
-            def parts = it.split(':')
-            if (!appClusters.containsKey(parts[2])) {
-              appClusters[parts[2]] = new HashSet<>()
->>>>>>> c5315a34
             }
             app.clusterNames = appClusters
           }
@@ -87,12 +75,11 @@
 
   @Override
   AmazonApplication getApplication(String name) {
-<<<<<<< HEAD
     applicationsByName.time {
-      def app = (AmazonApplication) cacheService.retrieve(Keys.getApplicationKey(name)) ?: null
+      def app = cacheService.retrieve(Keys.getApplicationKey(name), AmazonApplication) ?: null
       if (app) {
         def clusters = [:]
-        cacheService.keys().findAll { it.startsWith("${Namespace.CLUSTERS}:${name}:") }.each {
+        cacheService.keysByType(Namespace.CLUSTERS).findAll { it.startsWith("${Namespace.CLUSTERS}:${name}:") }.each {
           def parts = it.split(':')
           def account = parts[2]
           def clusterName = parts[3]
@@ -100,17 +87,6 @@
             clusters[account] = new HashSet()
           }
           clusters[account] << clusterName
-=======
-    def app = cacheService.retrieve(Keys.getApplicationKey(name), AmazonApplication) ?: null
-    if (app) {
-      def clusters = [:]
-      cacheService.keys().findAll { it.startsWith("clusters:${name}:") }.each {
-        def parts = it.split(':')
-        def account = parts[2]
-        def clusterName = parts[3]
-        if (!clusters.containsKey(account)) {
-          clusters[account] = new HashSet()
->>>>>>> c5315a34
         }
         app.clusterNames = clusters
       }
