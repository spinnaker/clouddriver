/*
 * Copyright 2020 Netflix, Inc.
 *
 * Licensed under the Apache License, Version 2.0 (the "License");
 * you may not use this file except in compliance with the License.
 * You may obtain a copy of the License at
 *
 *   http://www.apache.org/licenses/LICENSE-2.0
 *
 * Unless required by applicable law or agreed to in writing, software
 * distributed under the License is distributed on an "AS IS" BASIS,
 * WITHOUT WARRANTIES OR CONDITIONS OF ANY KIND, either express or implied.
 * See the License for the specific language governing permissions and
 * limitations under the License.
 *
 */

package com.netflix.spinnaker.clouddriver.aws.services;

import static java.util.Comparator.comparing;

import com.amazonaws.services.autoscaling.model.LaunchTemplateSpecification;
import com.amazonaws.services.ec2.AmazonEC2;
import com.amazonaws.services.ec2.model.*;
import com.netflix.spinnaker.clouddriver.aws.deploy.AmazonResourceTagger;
import com.netflix.spinnaker.clouddriver.aws.deploy.AutoScalingWorker.AsgConfiguration;
import com.netflix.spinnaker.clouddriver.aws.deploy.description.ModifyServerGroupLaunchTemplateDescription;
import com.netflix.spinnaker.clouddriver.aws.deploy.userdata.LocalFileUserDataProperties;
import com.netflix.spinnaker.clouddriver.aws.deploy.userdata.UserDataProviderAggregator;
import com.netflix.spinnaker.clouddriver.aws.model.AmazonBlockDevice;
import com.netflix.spinnaker.clouddriver.aws.security.NetflixAmazonCredentials;
import com.netflix.spinnaker.clouddriver.aws.userdata.UserDataInput;
import com.netflix.spinnaker.clouddriver.aws.userdata.UserDataOverride;
import com.netflix.spinnaker.kork.core.RetrySupport;
import java.time.Duration;
<<<<<<< HEAD
import java.util.*;
=======
import java.util.ArrayList;
import java.util.Collection;
import java.util.List;
import java.util.Optional;
import java.util.stream.Collectors;
import lombok.extern.slf4j.Slf4j;
import org.apache.commons.lang3.StringUtils;
import org.jetbrains.annotations.NotNull;
>>>>>>> 1708431c

@Slf4j
public class LaunchTemplateService {
  private final AmazonEC2 ec2;
  private final UserDataProviderAggregator userDataProviderAggregator;
  private final LocalFileUserDataProperties localFileUserDataProperties;
  private final Collection<AmazonResourceTagger> amazonResourceTaggers;
  private final RetrySupport retrySupport = new RetrySupport();

  /**
   * Traditional Amazon EC2 instance types provide fixed CPU utilization, while burstable
   * performance instances provide a baseline level of CPU utilization with the ability to burst CPU
   * utilization above the baseline level. The baseline utilization and ability to burst are
   * governed by CPU credits.
   *
   * <p>CPU credits can be configured with 2 modes: (1) unlimited: Can sustain high CPU utilization
   * for any period of time whenever required. If the average CPU usage over a rolling 24-hour
   * period exceeds the baseline, charges for surplus credits will apply. (2) standard: Suited to
   * workloads with an average CPU utilization that is consistently below the baseline CPU
   * utilization of the instance. To burst above the baseline, the instance spends credits that it
   * has accrued in its CPU credit balance.
   *
   * <p>https://docs.aws.amazon.com/AWSEC2/latest/UserGuide/burstable-performance-instances.html
   */
  private static final String UNLIMITED_CPU_CREDITS = "unlimited";

  private static final String STANDARD_CPU_CREDITS = "standard";

  public LaunchTemplateService(
      AmazonEC2 ec2,
      UserDataProviderAggregator userDataProviderAggregator,
      LocalFileUserDataProperties localFileUserDataProperties,
      Collection<AmazonResourceTagger> amazonResourceTaggers) {
    this.ec2 = ec2;
    this.userDataProviderAggregator = userDataProviderAggregator;
    this.localFileUserDataProperties = localFileUserDataProperties;
    this.amazonResourceTaggers = amazonResourceTaggers;
  }

  public LaunchTemplateVersion modifyLaunchTemplate(
      NetflixAmazonCredentials credentials,
      ModifyServerGroupLaunchTemplateDescription description,
      LaunchTemplateVersion sourceVersion) {
    RequestLaunchTemplateData data =
        buildLaunchTemplateData(credentials, description, sourceVersion);
    CreateLaunchTemplateVersionResult result =
        ec2.createLaunchTemplateVersion(
            new CreateLaunchTemplateVersionRequest()
                .withSourceVersion(String.valueOf(sourceVersion.getVersionNumber()))
                .withLaunchTemplateId(sourceVersion.getLaunchTemplateId())
                .withLaunchTemplateData(data));
    return result.getLaunchTemplateVersion();
  }

  public Optional<LaunchTemplateVersion> getLaunchTemplateVersion(
      LaunchTemplateSpecification launchTemplateSpecification) {
    final List<LaunchTemplateVersion> versions = new ArrayList<>();
    final String version = launchTemplateSpecification.getVersion();
    final DescribeLaunchTemplateVersionsRequest request =
        new DescribeLaunchTemplateVersionsRequest()
            .withLaunchTemplateId(launchTemplateSpecification.getLaunchTemplateId());

    while (true) {
      final DescribeLaunchTemplateVersionsResult result =
          ec2.describeLaunchTemplateVersions(request);
      versions.addAll(result.getLaunchTemplateVersions());
      if (result.getNextToken() != null) {
        request.withNextToken(result.getNextToken());
      } else {
        break;
      }
    }

    if ("$Latest".equals(version)) {
      return versions.stream().max(comparing(LaunchTemplateVersion::getVersionNumber));
    } else if ("$Default".equals(version)) {
      return versions.stream().filter(LaunchTemplateVersion::isDefaultVersion).findFirst();
    }

    return versions.stream()
        .filter(i -> i.getVersionNumber().equals(Long.parseLong(version)))
        .findFirst();
  }

  public LaunchTemplate createLaunchTemplate(
      AsgConfiguration asgConfig, String asgName, String launchTemplateName) {
    final RequestLaunchTemplateData data =
        buildLaunchTemplateData(asgConfig, asgName, launchTemplateName);
    log.debug("Creating launch template with name {}", launchTemplateName);
    return retrySupport.retry(
        () -> {
          final CreateLaunchTemplateRequest launchTemplateRequest =
              new CreateLaunchTemplateRequest()
                  .withLaunchTemplateName(launchTemplateName)
                  .withLaunchTemplateData(data);
          return ec2.createLaunchTemplate(launchTemplateRequest).getLaunchTemplate();
        },
        3,
        Duration.ofMillis(3000),
        false);
  }

  /**
   * Build launch template data for launch template modification i.e. new launch template version
   */
  private RequestLaunchTemplateData buildLaunchTemplateData(
      NetflixAmazonCredentials credentials,
      ModifyServerGroupLaunchTemplateDescription description,
      LaunchTemplateVersion launchTemplateVersion) {
    RequestLaunchTemplateData request =
        new RequestLaunchTemplateData()
            .withImageId(description.getImageId())
            .withKernelId(description.getKernelId())
            .withInstanceType(description.getInstanceType())
            .withRamDiskId(description.getRamdiskId())
            .withIamInstanceProfile(
                new LaunchTemplateIamInstanceProfileSpecificationRequest()
                    .withName(description.getIamRole()));

    Optional<LaunchTemplateTagSpecificationRequest> tagSpecification =
        tagSpecification(amazonResourceTaggers, description.getAsgName());
    if (tagSpecification.isPresent()) {
      request = request.withTagSpecifications(tagSpecification.get());
    }

    if (description.getEbsOptimized() != null) {
      request.setEbsOptimized(description.getEbsOptimized());
    }

    if (description.getInstanceMonitoring() != null) {
      request.setMonitoring(
          new LaunchTemplatesMonitoringRequest().withEnabled(description.getInstanceMonitoring()));
    }

    /*
     Copy over the original user data only if the UserDataProviders behavior is disabled.
     This is to avoid having duplicate user data.
    */
    String base64UserData =
        (localFileUserDataProperties != null && !localFileUserDataProperties.isEnabled())
            ? launchTemplateVersion.getLaunchTemplateData().getUserData()
            : null;
    setUserData(
        request,
        description.getAsgName(),
        launchTemplateVersion.getLaunchTemplateName(),
        description.getRegion(),
        description.getAccount(),
        credentials.getEnvironment(),
        credentials.getAccountType(),
        description.getIamRole(),
        description.getImageId(),
        base64UserData,
        description.getUserDataOverride());

    // block device mappings
    if (description.getBlockDevices() != null) {
      request.setBlockDeviceMappings(buildDeviceMapping(description.getBlockDevices()));
    }

    // metadata options
    if (description.getRequireIMDV2() != null) {
      request.setMetadataOptions(
          new LaunchTemplateInstanceMetadataOptionsRequest()
              .withHttpTokens(description.getRequireIMDV2() ? "required" : ""));
    }

    // instance market options
    setSpotInstanceMarketOptions(request, description.getSpotPrice());

    setCreditSpecification(request, description.getUnlimitedCpuCredits());

    // network interfaces
    LaunchTemplateInstanceNetworkInterfaceSpecificationRequest networkInterfaceRequest =
        new LaunchTemplateInstanceNetworkInterfaceSpecificationRequest();

    LaunchTemplateInstanceNetworkInterfaceSpecification defaultInterface;
    List<LaunchTemplateInstanceNetworkInterfaceSpecification> networkInterfaces =
        launchTemplateVersion.getLaunchTemplateData().getNetworkInterfaces();
    if (networkInterfaces != null && !networkInterfaces.isEmpty()) {
      defaultInterface =
          networkInterfaces.stream()
              .filter(i -> i.getDeviceIndex() == 0)
              .findFirst()
              .orElseGet(LaunchTemplateInstanceNetworkInterfaceSpecification::new);
    } else {
      defaultInterface = new LaunchTemplateInstanceNetworkInterfaceSpecification();
    }

    if (description.getAssociateIPv6Address() != null) {
      networkInterfaceRequest.setIpv6AddressCount(
          description.getAssociateIPv6Address() || defaultInterface.getIpv6AddressCount() > 0
              ? 1
              : 0);
    }

    if (description.getAssociatePublicIpAddress() != null) {
      networkInterfaceRequest.setAssociatePublicIpAddress(
          description.getAssociatePublicIpAddress());
    }

    networkInterfaceRequest.setDeviceIndex(0);
    networkInterfaceRequest.setGroups(description.getSecurityGroups());

    return request.withNetworkInterfaces(networkInterfaceRequest);
  }

  /** Build launch template data for new launch template creation */
  private RequestLaunchTemplateData buildLaunchTemplateData(
<<<<<<< HEAD
      LaunchConfigurationSettings settings,
      String launchTemplateName,
      Boolean requireIMDSv2,
      Boolean associateIPv6Address,
      Boolean unlimitedCpuCredits) {
    LaunchTemplateTagSpecificationRequest tagSpecificationRequest =
        new LaunchTemplateTagSpecificationRequest();
    tagSpecificationRequest.setResourceType(ResourceType.Volume.toString());

=======
      AsgConfiguration asgConfig, String asgName, String launchTemplateName) {
>>>>>>> 1708431c
    RequestLaunchTemplateData request =
        new RequestLaunchTemplateData()
            .withImageId(asgConfig.getAmi())
            .withKernelId(asgConfig.getKernelId())
            .withInstanceType(asgConfig.getInstanceType())
            .withRamDiskId(asgConfig.getRamdiskId())
            .withEbsOptimized(asgConfig.getEbsOptimized())
            .withKeyName(asgConfig.getKeyPair())
            .withIamInstanceProfile(
                new LaunchTemplateIamInstanceProfileSpecificationRequest()
                    .withName(asgConfig.getIamRole()))
            .withMonitoring(
                new LaunchTemplatesMonitoringRequest()
                    .withEnabled(asgConfig.getInstanceMonitoring()));

    Optional<LaunchTemplateTagSpecificationRequest> tagSpecification =
        tagSpecification(amazonResourceTaggers, asgName);
    if (tagSpecification.isPresent()) {
      request = request.withTagSpecifications(tagSpecification.get());
    }

    if (asgConfig.getPlacement() != null) {
      request =
          request.withPlacement(
              new LaunchTemplatePlacementRequest()
                  .withAffinity(asgConfig.getPlacement().getAffinity())
                  .withAvailabilityZone(asgConfig.getPlacement().getAvailabilityZone())
                  .withGroupName(asgConfig.getPlacement().getGroupName())
                  .withHostId(asgConfig.getPlacement().getHostId())
                  .withTenancy(asgConfig.getPlacement().getTenancy())
                  .withHostResourceGroupArn(asgConfig.getPlacement().getHostResourceGroupArn())
                  .withPartitionNumber(asgConfig.getPlacement().getPartitionNumber())
                  .withSpreadDomain(asgConfig.getPlacement().getSpreadDomain()));
    }

    if (asgConfig.getLicenseSpecifications() != null) {
      request =
          request.withLicenseSpecifications(
              asgConfig.getLicenseSpecifications().stream()
                  .map(
                      licenseSpecification ->
                          new LaunchTemplateLicenseConfigurationRequest()
                              .withLicenseConfigurationArn(licenseSpecification.getArn()))
                  .collect(Collectors.toList()));
    }

    if (!settings.getBlockDevicesTags().isEmpty()) {
      Map<String, String> blockDevicesTags = settings.getBlockDevicesTags();
      List<Tag> tags = new ArrayList<>();
      for (Map.Entry<String, String> entry : blockDevicesTags.entrySet()) {
        tags.add(new Tag().withKey(entry.getKey()).withValue(entry.getValue()));
      }
      tagSpecificationRequest.setTags(tags);
      request.withTagSpecifications(tagSpecificationRequest);
    }

    setUserData(
        request,
        asgName,
        launchTemplateName,
        asgConfig.getRegion(),
        asgConfig.getCredentials().getName(),
        asgConfig.getCredentials().getEnvironment(),
        asgConfig.getCredentials().getAccountType(),
        asgConfig.getIamRole(),
        asgConfig.getAmi(),
        asgConfig.getBase64UserData(),
        asgConfig.getUserDataOverride());

    // block device mappings
    request.setBlockDeviceMappings(buildDeviceMapping(asgConfig.getBlockDevices()));

    // metadata options
    if (asgConfig.getRequireIMDSv2() != null && asgConfig.getRequireIMDSv2()) {
      request.setMetadataOptions(
          new LaunchTemplateInstanceMetadataOptionsRequest().withHttpTokens("required"));
    }

    // instance market options
    setSpotInstanceMarketOptions(request, asgConfig.getSpotMaxPrice());

    setCreditSpecification(request, asgConfig.getUnlimitedCpuCredits());

    // network interfaces
    request.withNetworkInterfaces(
        new LaunchTemplateInstanceNetworkInterfaceSpecificationRequest()
            .withAssociatePublicIpAddress(asgConfig.getAssociatePublicIpAddress())
            .withIpv6AddressCount(asgConfig.getAssociateIPv6Address() ? 1 : 0)
            .withGroups(asgConfig.getSecurityGroups())
            .withDeviceIndex(0));

    return request;
  }

  /** Set credit option for burstable performance instances to 'unlimited' only if explicitly set */
  private void setCreditSpecification(
      RequestLaunchTemplateData request, Boolean unlimitedCpuCredits) {
    if (unlimitedCpuCredits != null) {
      request.setCreditSpecification(
          new CreditSpecificationRequest()
              .withCpuCredits(unlimitedCpuCredits ? UNLIMITED_CPU_CREDITS : STANDARD_CPU_CREDITS));
    }
  }

  /**
   * Set instance market options, required when launching spot instances
   * https://docs.aws.amazon.com/AWSCloudFormation/latest/UserGuide/aws-properties-ec2-launchtemplate-launchtemplatedata-instancemarketoptions.html
   */
  private void setSpotInstanceMarketOptions(
      RequestLaunchTemplateData request, String maxSpotPrice) {
    if (maxSpotPrice != null && StringUtils.isNotEmpty(maxSpotPrice.trim())) {
      request.setInstanceMarketOptions(
          new LaunchTemplateInstanceMarketOptionsRequest()
              .withMarketType("spot")
              .withSpotOptions(
                  new LaunchTemplateSpotMarketOptionsRequest().withMaxPrice(maxSpotPrice)));
    }
  }

  private void setUserData(
      RequestLaunchTemplateData request,
      String asgName,
      String launchTemplateName,
      String region,
      String account,
      String env,
      String accType,
      String iamRole,
      String imageId,
      String base64UserData,
      UserDataOverride userDataOverride) {
    final UserDataInput userDataRequest =
        UserDataInput.builder()
            .launchTemplate(true)
            .asgName(asgName)
            .launchSettingName(launchTemplateName)
            .region(region)
            .account(account)
            .environment(env)
            .accountType(accType)
            .iamRole(iamRole)
            .imageId(imageId)
            .userDataOverride(userDataOverride)
            .base64UserData(base64UserData)
            .build();

    request.setUserData(userDataProviderAggregator.aggregate(userDataRequest));
  }

  private List<LaunchTemplateBlockDeviceMappingRequest> buildDeviceMapping(
      List<AmazonBlockDevice> amazonBlockDevices) {
    final List<LaunchTemplateBlockDeviceMappingRequest> mappings = new ArrayList<>();
    for (AmazonBlockDevice blockDevice : amazonBlockDevices) {
      LaunchTemplateBlockDeviceMappingRequest mapping =
          new LaunchTemplateBlockDeviceMappingRequest().withDeviceName(blockDevice.getDeviceName());
      if (blockDevice.getVirtualName() != null) {
        mapping.setVirtualName(blockDevice.getVirtualName());
      } else {
        mapping.setEbs(getLaunchTemplateEbsBlockDeviceRequest(blockDevice));
      }

      mappings.add(mapping);
    }
    return mappings;
  }

  private LaunchTemplateEbsBlockDeviceRequest getLaunchTemplateEbsBlockDeviceRequest(
      AmazonBlockDevice blockDevice) {
    final LaunchTemplateEbsBlockDeviceRequest blockDeviceRequest =
        new LaunchTemplateEbsBlockDeviceRequest().withVolumeSize(blockDevice.getSize());

    if (blockDevice.getDeleteOnTermination() != null) {
      blockDeviceRequest.setDeleteOnTermination(blockDevice.getDeleteOnTermination());
    }

    if (blockDevice.getVolumeType() != null) {
      blockDeviceRequest.setVolumeType(blockDevice.getVolumeType());
    }

    if (blockDevice.getIops() != null) {
      blockDeviceRequest.setIops(blockDevice.getIops());
    }

    if (blockDevice.getSnapshotId() != null) {
      blockDeviceRequest.setSnapshotId(blockDevice.getSnapshotId());
    }

    if (blockDevice.getEncrypted() != null) {
      blockDeviceRequest.setEncrypted(blockDevice.getEncrypted());
    }

    if (blockDevice.getKmsKeyId() != null) {
      blockDeviceRequest.setKmsKeyId(blockDevice.getKmsKeyId());
    }
    return blockDeviceRequest;
  }

  @NotNull
  private Optional<LaunchTemplateTagSpecificationRequest> tagSpecification(
      Collection<AmazonResourceTagger> amazonResourceTaggers, @NotNull String serverGroupName) {
    if (amazonResourceTaggers != null && !amazonResourceTaggers.isEmpty()) {
      List<Tag> volumeTags =
          amazonResourceTaggers.stream()
              .flatMap(t -> t.volumeTags(serverGroupName).stream())
              .map(t -> new Tag(t.getKey(), t.getValue()))
              .collect(Collectors.toList());

      if (!volumeTags.isEmpty()) {
        return Optional.of(
            new LaunchTemplateTagSpecificationRequest()
                .withResourceType("volume")
                .withTags(volumeTags));
      }
    }

    return Optional.empty();
  }
}<|MERGE_RESOLUTION|>--- conflicted
+++ resolved
@@ -33,18 +33,15 @@
 import com.netflix.spinnaker.clouddriver.aws.userdata.UserDataOverride;
 import com.netflix.spinnaker.kork.core.RetrySupport;
 import java.time.Duration;
-<<<<<<< HEAD
-import java.util.*;
-=======
 import java.util.ArrayList;
 import java.util.Collection;
 import java.util.List;
 import java.util.Optional;
+import java.util.Map;
 import java.util.stream.Collectors;
 import lombok.extern.slf4j.Slf4j;
 import org.apache.commons.lang3.StringUtils;
 import org.jetbrains.annotations.NotNull;
->>>>>>> 1708431c
 
 @Slf4j
 public class LaunchTemplateService {
@@ -254,19 +251,10 @@
 
   /** Build launch template data for new launch template creation */
   private RequestLaunchTemplateData buildLaunchTemplateData(
-<<<<<<< HEAD
-      LaunchConfigurationSettings settings,
-      String launchTemplateName,
-      Boolean requireIMDSv2,
-      Boolean associateIPv6Address,
-      Boolean unlimitedCpuCredits) {
+      AsgConfiguration asgConfig, String asgName, String launchTemplateName) {
     LaunchTemplateTagSpecificationRequest tagSpecificationRequest =
         new LaunchTemplateTagSpecificationRequest();
-    tagSpecificationRequest.setResourceType(ResourceType.Volume.toString());
-
-=======
-      AsgConfiguration asgConfig, String asgName, String launchTemplateName) {
->>>>>>> 1708431c
+        tagSpecificationRequest.setResourceType(ResourceType.Volume.toString());
     RequestLaunchTemplateData request =
         new RequestLaunchTemplateData()
             .withImageId(asgConfig.getAmi())
@@ -313,8 +301,8 @@
                   .collect(Collectors.toList()));
     }
 
-    if (!settings.getBlockDevicesTags().isEmpty()) {
-      Map<String, String> blockDevicesTags = settings.getBlockDevicesTags();
+    if (!asgConfig.getBlockDevicesTags().isEmpty()) {
+      Map<String, String> blockDevicesTags = asgConfig.getBlockDevicesTags();
       List<Tag> tags = new ArrayList<>();
       for (Map.Entry<String, String> entry : blockDevicesTags.entrySet()) {
         tags.add(new Tag().withKey(entry.getKey()).withValue(entry.getValue()));
