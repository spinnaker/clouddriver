/*
 * Copyright 2020 Netflix, Inc.
 *
 * Licensed under the Apache License, Version 2.0 (the "License");
 * you may not use this file except in compliance with the License.
 * You may obtain a copy of the License at
 *
 *   http://www.apache.org/licenses/LICENSE-2.0
 *
 * Unless required by applicable law or agreed to in writing, software
 * distributed under the License is distributed on an "AS IS" BASIS,
 * WITHOUT WARRANTIES OR CONDITIONS OF ANY KIND, either express or implied.
 * See the License for the specific language governing permissions and
 * limitations under the License.
 *
 */

package com.netflix.spinnaker.clouddriver.aws.deploy

import com.amazonaws.services.autoscaling.AmazonAutoScaling
import com.amazonaws.services.autoscaling.model.AlreadyExistsException
import com.amazonaws.services.autoscaling.model.AutoScalingGroup
import com.amazonaws.services.autoscaling.model.CreateAutoScalingGroupRequest
import com.amazonaws.services.autoscaling.model.DescribeAutoScalingGroupsRequest
import com.amazonaws.services.autoscaling.model.DescribeAutoScalingGroupsResult
import com.amazonaws.services.autoscaling.model.EnableMetricsCollectionRequest
import com.amazonaws.services.autoscaling.model.LaunchTemplateSpecification
import com.amazonaws.services.autoscaling.model.SuspendProcessesRequest
import com.amazonaws.services.autoscaling.model.Tag
import com.amazonaws.services.autoscaling.model.UpdateAutoScalingGroupRequest
import com.amazonaws.services.ec2.model.DescribeSubnetsResult
import com.amazonaws.services.ec2.model.LaunchTemplate
import com.amazonaws.services.ec2.model.Subnet
import com.netflix.spinnaker.clouddriver.aws.deploy.description.BasicAmazonDeployDescription
import com.netflix.spinnaker.clouddriver.aws.model.AmazonAsgLifecycleHook
import com.netflix.spinnaker.clouddriver.aws.model.AmazonBlockDevice
import com.netflix.spinnaker.clouddriver.aws.model.AutoScalingProcessType
import com.netflix.spinnaker.clouddriver.aws.model.SubnetData
import com.netflix.spinnaker.clouddriver.aws.model.SubnetTarget
import com.netflix.spinnaker.clouddriver.aws.security.NetflixAmazonCredentials
import com.netflix.spinnaker.clouddriver.aws.services.RegionScopedProviderFactory
import com.netflix.spinnaker.clouddriver.aws.userdata.UserDataOverride
import com.netflix.spinnaker.clouddriver.data.task.Task
import com.netflix.spinnaker.clouddriver.data.task.TaskRepository
import com.netflix.spinnaker.kork.core.RetrySupport
import com.netflix.spinnaker.kork.dynamicconfig.DynamicConfigService
import groovy.transform.AutoClone
import groovy.util.logging.Slf4j

import java.time.Instant
import java.time.temporal.ChronoUnit
import java.util.function.Supplier


/**
 * A worker class dedicated to the deployment of "applications", following many of Netflix's common AWS conventions.
 *
 *
 */
@Slf4j
class AutoScalingWorker {
  private static final String AWS_PHASE = "AWS_DEPLOY"

  private final RetrySupport retrySupport = new RetrySupport()

<<<<<<< HEAD
  private String application
  private String region
  private NetflixAmazonCredentials credentials
  private String stack
  private String freeFormDetails
  private String ami
  private String classicLinkVpcId
  private List<String> classicLinkVpcSecurityGroups
  private String instanceType
  private String iamRole
  private String keyPair
  private String base64UserData
  private Boolean legacyUdf
  private Integer sequence
  private Boolean ignoreSequence
  private Boolean startDisabled
  private Boolean associatePublicIpAddress
  private String subnetType
  private List<String> subnetIds
  private Integer cooldown
  private Collection<String> enabledMetrics
  private Integer healthCheckGracePeriod
  private String healthCheckType
  private String spotPrice
  private Set<String> suspendedProcesses
  private Collection<String> terminationPolicies
  private String kernelId
  private String ramdiskId
  private Boolean instanceMonitoring
  private Boolean ebsOptimized
  private Collection<String> classicLoadBalancers
  private Collection<String> targetGroupArns
  private List<String> securityGroups
  private List<String> availabilityZones
  private List<AmazonBlockDevice> blockDevices
  private Map<String, String> tags
  private Map<String, String> blockDevicesTags
  private List<AmazonAsgLifecycleHook> lifecycleHooks

  /** Launch Templates properties **/
  private Boolean setLaunchTemplate
  private Boolean requireIMDSv2
  private Boolean associateIPv6Address
  private Boolean unlimitedCpuCredits

  private int minInstances
  private int maxInstances
  private int desiredInstances

  private DeployDefaults deployDefaults
  private DynamicConfigService dynamicConfigService
=======
>>>>>>> 1708431c
  private RegionScopedProviderFactory.RegionScopedProvider regionScopedProvider
  private DynamicConfigService dynamicConfigService

  AutoScalingWorker(RegionScopedProviderFactory.RegionScopedProvider regionScopedProvider, DynamicConfigService dynamicConfigService) {
    this.regionScopedProvider = regionScopedProvider
    this.dynamicConfigService = dynamicConfigService
  }

  private static Task getTask() {
    TaskRepository.threadLocalTask.get()
  }

  @AutoClone
  static class AsgConfiguration {
    String application
    String region
    NetflixAmazonCredentials credentials
    String stack
    String freeFormDetails
    String ami
    String classicLinkVpcId
    List<String> classicLinkVpcSecurityGroups
    String instanceType
    String iamRole
    String keyPair
    String base64UserData
    Boolean legacyUdf
    UserDataOverride userDataOverride
    Integer sequence
    Boolean ignoreSequence
    Boolean startDisabled
    Boolean associatePublicIpAddress
    String subnetType
    List<String> subnetIds
    Integer cooldown
    Collection<String> enabledMetrics
    Integer healthCheckGracePeriod
    String healthCheckType
    String spotMaxPrice
    Set<String> suspendedProcesses
    Collection<String> terminationPolicies
    String kernelId
    String ramdiskId
    Boolean instanceMonitoring
    Boolean ebsOptimized
    Collection<String> classicLoadBalancers
    Collection<String> targetGroupArns
    List<String> securityGroups
    List<String> availabilityZones
    List<AmazonBlockDevice> blockDevices
    Map<String, String> tags
    List<AmazonAsgLifecycleHook> lifecycleHooks
    int minInstances
    int maxInstances
    int desiredInstances

    /** Launch Templates properties **/
    Boolean setLaunchTemplate
    Boolean requireIMDSv2
    Boolean associateIPv6Address
    Boolean unlimitedCpuCredits
    BasicAmazonDeployDescription.LaunchTemplatePlacement placement
    List<BasicAmazonDeployDescription.LaunchTemplateLicenseSpecification> licenseSpecifications
  }

  /**
   * Initiates the activity of deployment. This will involve:
   *  <ol>
   *    <li>Lookup or create if not found, a security group with a name that matches the supplied "application";</li>
   *    <li>Looking up security group ids for the names provided as "securityGroups";</li>
   *    <li>Look up an ancestor ASG based on Netflix naming conventions, and bring its security groups to the new ASG;</li>
   *    <li>Retrieve user data from all available {@link com.netflix.spinnaker.clouddriver.aws.deploy.userdata.UserDataProvider}s;</li>
   *    <li>Create the ASG's Launch Configuration or Launch Template with User Data and Security Groups;</li>
   *    <li>Create a new ASG in the subnets found from the optionally supplied subnetType.</li>
   *  </ol>
   *
   * @return the name of the newly deployed ASG
   */
  String deploy(AsgConfiguration asgConfig) {
    task.updateStatus AWS_PHASE, "Beginning Amazon deployment."

    if (asgConfig.startDisabled) {
      asgConfig.suspendedProcesses.addAll(AutoScalingProcessType.getDisableProcesses()*.name())
    }

    task.updateStatus AWS_PHASE, "Beginning ASG deployment."

    AWSServerGroupNameResolver awsServerGroupNameResolver = regionScopedProvider.AWSServerGroupNameResolver
    String asgName
    if (asgConfig.sequence != null) {
      asgName = awsServerGroupNameResolver.generateServerGroupName(
              asgConfig.application,
              asgConfig.stack,
              asgConfig.freeFormDetails,
              asgConfig.sequence,
              false)
    } else {
      asgName = awsServerGroupNameResolver.resolveNextServerGroupName(
              asgConfig.application,
              asgConfig.stack,
              asgConfig.freeFormDetails,
              asgConfig.ignoreSequence)
    }

<<<<<<< HEAD
    def settings = new LaunchConfigurationBuilder.LaunchConfigurationSettings(
      account: credentials.name,
      environment: credentials.environment,
      accountType: credentials.accountType,
      region: region,
      baseName: asgName,
      suffix: null,
      ami: ami,
      iamRole: iamRole,
      classicLinkVpcId: classicLinkVpcId,
      classicLinkVpcSecurityGroups: classicLinkVpcSecurityGroups,
      instanceType: instanceType,
      keyPair: keyPair,
      base64UserData: base64UserData?.trim(),
      associatePublicIpAddress: associatePublicIpAddress,
      kernelId: kernelId,
      ramdiskId: ramdiskId,
      ebsOptimized: ebsOptimized,
      spotPrice: spotPrice,
      instanceMonitoring: instanceMonitoring,
      blockDevices: blockDevices,
      securityGroups: securityGroups,
      blockDevicesTags: blockDevicesTags)

=======
>>>>>>> 1708431c
    LaunchTemplateSpecification launchTemplateSpecification = null
    String launchConfigName = null

    if (shouldSetLaunchTemplate(asgConfig)) {
      if(asgConfig.getAssociateIPv6Address() == null) {
        def asgConfigEnv = asgConfig.getCredentials().getEnvironment()
        def autoEnableIPv6 = dynamicConfigService.getConfig(Boolean.class, "aws.features.launch-templates.ipv6.${asgConfigEnv}", false)
        asgConfig.setAssociateIPv6Address(autoEnableIPv6)
      }

      def asgConfigWithSecGroups = AsgConfigHelper.setAppSecurityGroups(
              asgConfig,
              regionScopedProvider.getSecurityGroupService(),
              regionScopedProvider.getDeploymentDefaults())
      def launchTemplateName = AsgConfigHelper.createName(asgName, null)

      final LaunchTemplate launchTemplate = regionScopedProvider
              .getLaunchTemplateService()
              .createLaunchTemplate(asgConfigWithSecGroups, asgName, launchTemplateName)
      launchTemplateSpecification = new LaunchTemplateSpecification(
              launchTemplateId: launchTemplate.launchTemplateId,
              version: launchTemplate.latestVersionNumber)
    } else {
      def settings = new LaunchConfigurationBuilder.LaunchConfigurationSettings(
              account: asgConfig.credentials.name,
              environment: asgConfig.credentials.environment,
              accountType: asgConfig.credentials.accountType,
              region: asgConfig.region,
              baseName: asgName,
              suffix: null,
              ami: asgConfig.ami,
              iamRole: asgConfig.iamRole,
              classicLinkVpcId: asgConfig.classicLinkVpcId,
              classicLinkVpcSecurityGroups: asgConfig.classicLinkVpcSecurityGroups,
              instanceType: asgConfig.instanceType,
              keyPair: asgConfig.keyPair,
              base64UserData: asgConfig.base64UserData,
              associatePublicIpAddress: asgConfig.associatePublicIpAddress,
              kernelId: asgConfig.kernelId,
              ramdiskId: asgConfig.ramdiskId,
              ebsOptimized: asgConfig.ebsOptimized,
              spotPrice: asgConfig.spotMaxPrice,
              instanceMonitoring: asgConfig.instanceMonitoring,
              blockDevices: asgConfig.blockDevices,
              securityGroups: asgConfig.securityGroups)

      launchConfigName = regionScopedProvider.getLaunchConfigurationBuilder().buildLaunchConfiguration(
              asgConfig.application,
              asgConfig.subnetType,
              settings,
              asgConfig.legacyUdf,
              asgConfig.userDataOverride)
    }

    task.updateStatus AWS_PHASE, "Deploying ASG: $asgName"
    createAutoScalingGroup(asgConfig, asgName, launchConfigName, launchTemplateSpecification)
  }

  /**
   * This is an obscure rule that Subnets are tagged at Amazon with a data structure, which defines their purpose and
   * what type of resources (elb or ec2) are able to make use of them. We also need to ensure that the Subnet IDs that
   * we provide back are able to be deployed to based off of the supplied availability zones.
   *
   * @return list of subnet ids applicable to this deployment.
   */
  List<String> getSubnetIds(List<Subnet> allSubnetsForTypeAndAvailabilityZone, List<String> subnetIds, List<String> availabilityZones) {
    def allSubnetIds = allSubnetsForTypeAndAvailabilityZone*.subnetId

    def invalidSubnetIds = (subnetIds ?: []).findAll { !allSubnetIds.contains(it) }
    if (invalidSubnetIds) {
      throw new IllegalStateException(
        "One or more subnet ids are not valid (invalidSubnetIds: ${invalidSubnetIds.join(", ")}, availabilityZones: ${availabilityZones.join(", ")})"
      )
    }

    return subnetIds ?: allSubnetIds
  }

  private List<Subnet> getSubnets(boolean filterForSubnetPurposeTags = true, String subnetType, List<String> availabilityZones) {
    if (!subnetType) {
      return []
    }

    DescribeSubnetsResult result = regionScopedProvider.amazonEC2.describeSubnets()
    List<Subnet> mySubnets = []
    for (subnet in result.subnets) {
      if (availabilityZones && !availabilityZones.contains(subnet.availabilityZone)) {
        continue
      }
      if (filterForSubnetPurposeTags) {
        SubnetData sd = SubnetData.from(subnet)
        if (sd.purpose == subnetType && (sd.target == null || sd.target == SubnetTarget.EC2)) {
          mySubnets << subnet
        }
      } else {
        mySubnets << subnet
      }
    }
    mySubnets
  }

  /**
   * Deploys a new ASG with as much data collected as possible.
   *
   * @param asgName
   * @param launchConfigurationName
   * @param launchTemplateSpecification when defined, the server group is created with the provided launch template specification
   * @return
   */
  String createAutoScalingGroup(AsgConfiguration asgConfig, String asgName, String launchConfigurationName, LaunchTemplateSpecification launchTemplateSpecification = null) {
    CreateAutoScalingGroupRequest request = new CreateAutoScalingGroupRequest()
      .withAutoScalingGroupName(asgName)
      .withMinSize(0)
      .withMaxSize(0)
      .withDesiredCapacity(0)
      .withLoadBalancerNames(asgConfig.classicLoadBalancers)
      .withTargetGroupARNs(asgConfig.targetGroupArns)
      .withDefaultCooldown(asgConfig.cooldown)
      .withHealthCheckGracePeriod(asgConfig.healthCheckGracePeriod)
      .withHealthCheckType(asgConfig.healthCheckType)
      .withTerminationPolicies(asgConfig.terminationPolicies)

    if (launchTemplateSpecification != null) {
      request.withLaunchTemplate(launchTemplateSpecification)
    } else {
      request.withLaunchConfigurationName(launchConfigurationName)
    }

    asgConfig.tags?.each { key, value ->
      request.withTags(new Tag()
                        .withKey(key)
                        .withValue(value)
                        .withPropagateAtLaunch(true))
    }

    // if we have explicitly specified subnetIds, don't require that they are tagged with a subnetType/purpose
    boolean filterForSubnetPurposeTags = !asgConfig.subnetIds
    // Favor subnetIds over availability zones
    def subnetIds = getSubnetIds(getSubnets(
                                    filterForSubnetPurposeTags,
                                    asgConfig.subnetType,
                                    asgConfig.availabilityZones),
                                asgConfig.subnetIds,
                                asgConfig.availabilityZones)?.join(',')
    if (subnetIds) {
      task.updateStatus AWS_PHASE, " > Deploying to subnetIds: $subnetIds"
      request.withVPCZoneIdentifier(subnetIds)
    } else if (asgConfig.subnetType && !getSubnets(subnetType: asgConfig.subnetType, availabilityZones: asgConfig.availabilityZones)) {
      throw new RuntimeException("No suitable subnet was found for internal subnet purpose '${asgConfig.subnetType}'!")
    } else {
      task.updateStatus AWS_PHASE, "Deploying to availabilityZones: $asgConfig.availabilityZones"
      request.withAvailabilityZones(asgConfig.availabilityZones)
    }

    def autoScaling = regionScopedProvider.autoScaling
    Exception ex = retrySupport.retry({ ->
      try {
        autoScaling.createAutoScalingGroup(request)
        return null
      } catch (AlreadyExistsException e) {
        if (!shouldProceedWithExistingState(autoScaling, asgName, request)) {
          return e
        }
        log.debug("Determined pre-existing ASG is desired state, continuing...", e)
        return null
      }
    }, 10, 1000, false)
    if (ex != null) {
      throw ex
    }

    if (asgConfig.lifecycleHooks != null && !asgConfig.lifecycleHooks.isEmpty()) {
      Exception e = retrySupport.retry({ ->
        task.updateStatus AWS_PHASE, "Creating lifecycle hooks for: $asgName"
        regionScopedProvider.asgLifecycleHookWorker.attach(task, asgConfig.lifecycleHooks, asgName)
      }, 10, 1000, false)

      if (e != null) {
        task.updateStatus AWS_PHASE, "Unable to attach lifecycle hooks to ASG ($asgName): ${e.message}"
      }
    }

    if (asgConfig.suspendedProcesses) {
      retrySupport.retry({ ->
        autoScaling.suspendProcesses(new SuspendProcessesRequest(autoScalingGroupName: asgName, scalingProcesses: asgConfig.suspendedProcesses))
      }, 10, 1000, false)
    }

    if (asgConfig.enabledMetrics && asgConfig.instanceMonitoring) {
      task.updateStatus AWS_PHASE, "Enabling metrics collection for: $asgName"
      retrySupport.retry({ ->
        autoScaling.enableMetricsCollection(new EnableMetricsCollectionRequest()
          .withAutoScalingGroupName(asgName)
          .withGranularity('1Minute')
          .withMetrics(asgConfig.enabledMetrics))
      }, 10, 1000, false)
    }

    retrySupport.retry({ ->
      task.updateStatus AWS_PHASE, "Setting size of $asgName in ${asgConfig.credentials.name}/$asgConfig.region to " +
        "[min=$asgConfig.minInstances, max=$asgConfig.maxInstances, desired=$asgConfig.desiredInstances]"
      autoScaling.updateAutoScalingGroup(
        new UpdateAutoScalingGroupRequest(
          autoScalingGroupName: asgName,
          minSize: asgConfig.minInstances,
          maxSize: asgConfig.maxInstances,
          desiredCapacity: asgConfig.desiredInstances
        )
      )
    }, 10, 1000, false)

    asgName
  }

  private boolean shouldProceedWithExistingState(AmazonAutoScaling autoScaling, String asgName, CreateAutoScalingGroupRequest request) {
    DescribeAutoScalingGroupsResult result = autoScaling.describeAutoScalingGroups(
      new DescribeAutoScalingGroupsRequest().withAutoScalingGroupNames(asgName)
    )
    if (result.autoScalingGroups.isEmpty()) {
      // This will only happen if we get an AlreadyExistsException from AWS, then immediately after describing it, we
      // don't get a result back. We'll continue with trying to create because who knows... may as well try.
      log.error("Attempted to find pre-existing ASG but none was found: $asgName")
      return true
    }
    AutoScalingGroup existingAsg = result.autoScalingGroups.first()

    Set<String> failedPredicates = [
      "launch configuration": { return existingAsg.launchConfigurationName == request.launchConfigurationName },
      "launch template": { return existingAsg.launchTemplate == request.launchTemplate },
      "availability zones": { return existingAsg.availabilityZones.sort() == request.availabilityZones.sort() },
      "subnets": { return existingAsg.getVPCZoneIdentifier()?.split(",")?.sort()?.toList() == request.getVPCZoneIdentifier()?.split(",")?.sort()?.toList() },
      "load balancers": { return existingAsg.loadBalancerNames.sort() == request.loadBalancerNames.sort() },
      "target groups": { return existingAsg.targetGroupARNs.sort() == request.targetGroupARNs.sort() },
      "cooldown": { return existingAsg.defaultCooldown == request.defaultCooldown },
      "health check grace period": { return existingAsg.healthCheckGracePeriod == request.healthCheckGracePeriod },
      "health check type": { return existingAsg.healthCheckType == request.healthCheckType },
      "termination policies": { return existingAsg.terminationPolicies.sort() == request.terminationPolicies.sort() }
    ].findAll { !((Supplier<Boolean>) it.value).get() }.keySet()

    if (!failedPredicates.isEmpty()) {
      task.updateStatus AWS_PHASE, "$asgName already exists and does not seem to match desired state on: ${failedPredicates.join(", ")}"
      return false
    }
    if (existingAsg.createdTime.toInstant().isBefore(Instant.now().minus(1, ChronoUnit.HOURS))) {
      task.updateStatus AWS_PHASE, "$asgName already exists and appears to be valid, but falls outside of safety window for idempotent deploy (1 hour)"
      return false
    }

    return true
  }

  /**
   * This is used to gradually roll out launch template.
   */
  private boolean shouldSetLaunchTemplate(final AsgConfiguration asgConfig) {
    // Request level flag that forces launch configurations.
    if (!asgConfig.setLaunchTemplate) {
      return false
    }

    // Property flag to turn off launch template feature. Caching agent might require bouncing the java process
    if (!dynamicConfigService.isEnabled("aws.features.launch-templates", false)) {
      log.debug("Launch Template feature disabled via configuration.")
      return false
    }

    // This is a comma separated list of applications to exclude
    String excludedApps = dynamicConfigService
      .getConfig(String.class, "aws.features.launch-templates.excluded-applications", "")
    for (excludedApp in excludedApps.split(",")) {
      if (excludedApp.trim() == asgConfig.application) {
        return false
      }
    }

    // This is a comma separated list of accounts to exclude
    String excludedAccounts = dynamicConfigService.getConfig(String.class, "aws.features.launch-templates.excluded-accounts", "")
    for (excludedAccount in excludedAccounts.split(",")) {
      if (excludedAccount.trim() == asgConfig.credentials.name) {
        return false
      }
    }

    // Allows everything that is not excluded
    if (dynamicConfigService.isEnabled("aws.features.launch-templates.all-applications", false)) {
      return true
    }

    // Application allow list with the following format:
    // app1:account:region1,app2:account:region1
    // This allows more control over what account and region pairs to enable for this deployment.
    String allowedApps = dynamicConfigService
      .getConfig(String.class, "aws.features.launch-templates.allowed-applications", "")
    if (matchesAppAccountAndRegion(asgConfig.application, asgConfig.credentials.name, asgConfig.region, allowedApps.split(","))) {
      return true
    }

    // An allow list for account/region pairs with the following format:
    // account:region
    String allowedAccountsAndRegions = dynamicConfigService
      .getConfig(String.class, "aws.features.launch-templates.allowed-accounts-regions", "")
    for (accountRegion in allowedAccountsAndRegions.split(",")) {
      if (accountRegion && accountRegion.contains(":")) {
        def (account, region) = accountRegion.split(":")
        if (account.trim() == asgConfig.credentials.name && region.trim() == asgConfig.region) {
          return true
        }
      }
    }

    // This is a comma separated list of accounts to allow
    String allowedAccounts = dynamicConfigService.getConfig(String.class, "aws.features.launch-templates.allowed-accounts", "")
    for (allowedAccount in allowedAccounts.split(",")) {
      if (allowedAccount.trim() == asgConfig.credentials.name) {
        return true
      }
    }

    return false
  }

  /**
   * Helper function to parse and match an array of app:account:region1,...,app:account,region
   * to the specified application, account and region
   * Used to flag launch template feature and rollout
   */
  static boolean matchesAppAccountAndRegion(
    String application, String accountName, String region, String... applicationAccountRegions) {
    if (!applicationAccountRegions) {
      return false
    }

    for (appAccountRegion in applicationAccountRegions) {
      if (appAccountRegion && appAccountRegion.contains(":")) {
        try {
          def (app, account, regions) = appAccountRegion.split(":")
          if (app == application && account == accountName && region in (regions as String).split(",")) {
            return true
          }
        } catch (Exception e) {
          log.error("Unable to verify if application is allowed in shouldSetLaunchTemplate: ${appAccountRegion}")
          return false
        }


      }
    }

    return false
  }
}<|MERGE_RESOLUTION|>--- conflicted
+++ resolved
@@ -63,60 +63,6 @@
 
   private final RetrySupport retrySupport = new RetrySupport()
 
-<<<<<<< HEAD
-  private String application
-  private String region
-  private NetflixAmazonCredentials credentials
-  private String stack
-  private String freeFormDetails
-  private String ami
-  private String classicLinkVpcId
-  private List<String> classicLinkVpcSecurityGroups
-  private String instanceType
-  private String iamRole
-  private String keyPair
-  private String base64UserData
-  private Boolean legacyUdf
-  private Integer sequence
-  private Boolean ignoreSequence
-  private Boolean startDisabled
-  private Boolean associatePublicIpAddress
-  private String subnetType
-  private List<String> subnetIds
-  private Integer cooldown
-  private Collection<String> enabledMetrics
-  private Integer healthCheckGracePeriod
-  private String healthCheckType
-  private String spotPrice
-  private Set<String> suspendedProcesses
-  private Collection<String> terminationPolicies
-  private String kernelId
-  private String ramdiskId
-  private Boolean instanceMonitoring
-  private Boolean ebsOptimized
-  private Collection<String> classicLoadBalancers
-  private Collection<String> targetGroupArns
-  private List<String> securityGroups
-  private List<String> availabilityZones
-  private List<AmazonBlockDevice> blockDevices
-  private Map<String, String> tags
-  private Map<String, String> blockDevicesTags
-  private List<AmazonAsgLifecycleHook> lifecycleHooks
-
-  /** Launch Templates properties **/
-  private Boolean setLaunchTemplate
-  private Boolean requireIMDSv2
-  private Boolean associateIPv6Address
-  private Boolean unlimitedCpuCredits
-
-  private int minInstances
-  private int maxInstances
-  private int desiredInstances
-
-  private DeployDefaults deployDefaults
-  private DynamicConfigService dynamicConfigService
-=======
->>>>>>> 1708431c
   private RegionScopedProviderFactory.RegionScopedProvider regionScopedProvider
   private DynamicConfigService dynamicConfigService
 
@@ -167,6 +113,7 @@
     List<String> securityGroups
     List<String> availabilityZones
     List<AmazonBlockDevice> blockDevices
+    Map<String, String> blockDevicesTags
     Map<String, String> tags
     List<AmazonAsgLifecycleHook> lifecycleHooks
     int minInstances
@@ -221,33 +168,6 @@
               asgConfig.ignoreSequence)
     }
 
-<<<<<<< HEAD
-    def settings = new LaunchConfigurationBuilder.LaunchConfigurationSettings(
-      account: credentials.name,
-      environment: credentials.environment,
-      accountType: credentials.accountType,
-      region: region,
-      baseName: asgName,
-      suffix: null,
-      ami: ami,
-      iamRole: iamRole,
-      classicLinkVpcId: classicLinkVpcId,
-      classicLinkVpcSecurityGroups: classicLinkVpcSecurityGroups,
-      instanceType: instanceType,
-      keyPair: keyPair,
-      base64UserData: base64UserData?.trim(),
-      associatePublicIpAddress: associatePublicIpAddress,
-      kernelId: kernelId,
-      ramdiskId: ramdiskId,
-      ebsOptimized: ebsOptimized,
-      spotPrice: spotPrice,
-      instanceMonitoring: instanceMonitoring,
-      blockDevices: blockDevices,
-      securityGroups: securityGroups,
-      blockDevicesTags: blockDevicesTags)
-
-=======
->>>>>>> 1708431c
     LaunchTemplateSpecification launchTemplateSpecification = null
     String launchConfigName = null
 
@@ -292,7 +212,8 @@
               spotPrice: asgConfig.spotMaxPrice,
               instanceMonitoring: asgConfig.instanceMonitoring,
               blockDevices: asgConfig.blockDevices,
-              securityGroups: asgConfig.securityGroups)
+              securityGroups: asgConfig.securityGroups,
+              blockDevicesTags: asgConfig.blockDevicesTags)
 
       launchConfigName = regionScopedProvider.getLaunchConfigurationBuilder().buildLaunchConfiguration(
               asgConfig.application,
