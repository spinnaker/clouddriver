--- conflicted
+++ resolved
@@ -126,8 +126,7 @@
     1 * amazonCloudFormation.describeStackEvents(_) >> stackEventResults
     1 * stackEventResults.getStackEvents() >> [ stackEvent ]
 
-<<<<<<< HEAD
-    results.find { it.id == Keys.getCloudFormationKey("stack1", "region", "account") }.attributes.'stackStatusReason' == expectedReason
+    results.find { it.id == Keys.getCloudFormationKey("stack1", "region", "accountName") }.attributes.'stackStatusReason' == expectedReason
 
     where:
     resourceStatus  | stackStatus                || expectedReason
@@ -135,8 +134,5 @@
     'UPDATE_FAILED' | 'ROLLBACK_COMPLETE'        || "create failed"
     'CREATE_FAILED' | 'UPDATE_ROLLBACK_COMPLETE' || "create failed"
     'UPDATE_FAILED' | 'UPDATE_ROLLBACK_COMPLETE' || "update failed"
-=======
-    results.find { it.id == Keys.getCloudFormationKey("stack1", "region", "accountName") }.attributes.'stackStatusReason' == 'who knows'
->>>>>>> 180fa7ad
   }
 }