--- conflicted
+++ resolved
@@ -14,23 +14,9 @@
   testAnnotationProcessor "org.projectlombok:lombok"
 
   implementation 'com.yandex.cloud:java-sdk-services:2.1.1'
-<<<<<<< HEAD
-  implementation("io.opencensus:opencensus-api") {
-    version {
-      strictly "0.21.0"
-    }
-  }
-  implementation("io.opencensus:opencensus-contrib-grpc-metrics") {
-    version {
-      strictly "0.21.0"
-    }
-  }
-  implementation "org.codehaus.groovy:groovy-all"
-=======
   compileOnly "io.opencensus:opencensus-api"
   compileOnly "io.opencensus:opencensus-contrib-grpc-metrics"
   implementation "org.codehaus.groovy:groovy-datetime"
->>>>>>> e8649bb4
   implementation "org.apache.commons:commons-lang3"
   implementation "com.netflix.frigga:frigga"
   implementation "com.netflix.spectator:spectator-api"
