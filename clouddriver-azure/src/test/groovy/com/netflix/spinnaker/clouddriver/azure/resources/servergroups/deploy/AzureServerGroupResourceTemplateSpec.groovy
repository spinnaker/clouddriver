/*
 * Copyright 2016 The original authors.
 *
 * Licensed under the Apache License, Version 2.0 (the "License");
 * you may not use this file except in compliance with the License.
 * You may obtain a copy of the License at
 *
 *    http://www.apache.org/licenses/LICENSE-2.0
 *
 * Unless required by applicable law or agreed to in writing, software
 * distributed under the License is distributed on an "AS IS" BASIS,
 * WITHOUT WARRANTIES OR CONDITIONS OF ANY KIND, either express or implied.
 * See the License for the specific language governing permissions and
 * limitations under the License.
 */

package com.netflix.spinnaker.clouddriver.azure.resources.servergroups.deploy.templates

import com.fasterxml.jackson.databind.DeserializationFeature
import com.fasterxml.jackson.databind.ObjectMapper
import com.fasterxml.jackson.databind.SerializationFeature
import com.netflix.spinnaker.clouddriver.azure.resources.servergroup.model.AzureServerGroupDescription
import com.netflix.spinnaker.clouddriver.azure.resources.vmimage.model.AzureNamedImage
import com.netflix.spinnaker.clouddriver.azure.security.AzureCredentials
import com.netflix.spinnaker.clouddriver.azure.templates.AzureServerGroupResourceTemplate
import spock.lang.Specification

class AzureServerGroupResourceTemplateSpec extends Specification {
  ObjectMapper objectMapper
  AzureServerGroupDescription description

  void setup() {
    description = createDescription(false)
    objectMapper = new ObjectMapper().configure(SerializationFeature.INDENT_OUTPUT, true)
    objectMapper.configure(DeserializationFeature.FAIL_ON_UNKNOWN_PROPERTIES, false)
  }

  def 'should generate correct ServerGroup resource template'() {
    String template = AzureServerGroupResourceTemplate.getTemplate(description)

    expect:
    template.replaceAll('"createdTime" : "\\d+"', '"createdTime" : "1234567890"').replace('\r', '') == expectedFullTemplate
  }

<<<<<<< HEAD
  def 'should generate correct ServerGroup resource template with scheduled event profile'() {
    description = createDescription(false)
    description.terminationNotBeforeTimeoutInMinutes = 15
    String template = AzureServerGroupResourceTemplate.getTemplate(description)

    expect:
    template.replaceAll('"createdTime" : "\\d+"', '"createdTime" : "1234567890"').replace('\r', '') == expectedFullTemplateWithScheduledEventsProfile
=======
  def 'should generate correct ServerGroup resource template with doNotRunExtensionsOnOverprovisionedVMs'() {
    description = createDescription(false)
    description.doNotRunExtensionsOnOverprovisionedVMs = true
    String template = AzureServerGroupResourceTemplate.getTemplate(description)

    expect:
    template.replaceAll('"createdTime" : "\\d+"', '"createdTime" : "1234567890"').replace('\r', '') == expectedFullTemplateWithDoNotRunExtensionsOnOverprovisionedVMs
>>>>>>> f900ea67
  }

  def 'should generate correct ServerGroup resource template with custom image'() {
    description = createDescription(true)
    String template = AzureServerGroupResourceTemplate.getTemplate(description)

    expect:
    template.replaceAll('"createdTime" : "\\d+"', '"createdTime" : "1234567890"').replace('\r', '') == expectedFullTemplateWithCustomImage
  }

  def 'generate server group template with extensions profile for linux'() {
    description = createCustomDescription()
    String template = AzureServerGroupResourceTemplate.getTemplate(description)

    expect:
    template.replaceAll('"createdTime" : "\\d+"', '"createdTime" : "1234567890"').replace('\r', '') == expectedCustomScriptTemplateLinux
  }

  def 'generate server group template with extension profile for windows'() {
    description = createCustomDescription(true)
    String template = AzureServerGroupResourceTemplate.getTemplate(description)

    expect:
    template.replaceAll('"createdTime" : "\\d+"', '"createdTime" : "1234567890"').replace('\r', '') == expectedCustomScriptTemplateWindows
  }

  def 'generate server group template with custom data'() {
    description = createCustomDescription()

    description.osConfig.customData = "this is test custom data"

    String template = AzureServerGroupResourceTemplate.getTemplate(description)

    expect:
    template.replaceAll('"createdTime" : "\\d+"', '"createdTime" : "1234567890"').replace('\r', '') == expectedCustomDataTemplate
  }

  def 'generate server group with custom availability zones'() {
    description = createCustomDescription()

    description.zones = ["1", "3"]

    String template = AzureServerGroupResourceTemplate.getTemplate(description)

    expect:
    template.replaceAll('"createdTime" : "\\d+"', '"createdTime" : "1234567890"').replace('\r', '') == expectedCustomZonesTemplate
  }

  def 'generate server group with custom tags'() {
    description = createCustomDescription()

    Map<String, String> tags = [:]
    tags.put("key1", "value1")
    tags.put("key2", "value2")

    description.instanceTags = tags

    String template = AzureServerGroupResourceTemplate.getTemplate(description)

    expect:
    template.replaceAll('"createdTime" : "\\d+"', '"createdTime" : "1234567890"').replace('\r', '') == expectedCustomTagsTemplate
  }

  private static AzureServerGroupDescription createDescription(boolean withCustomImage = false) {
    AzureServerGroupDescription description = new AzureServerGroupDescription()
    description.name = 'azureMASM-st1-d11'
    description.cloudProvider = 'azure'
    description.application = 'azureMASM'
    description.stack = 'st1'
    description.detail = 'd11'
    description.clusterName = description.getClusterName()
    description.region = 'westus'
    description.user = '[anonymous]'

    description.upgradePolicy = AzureServerGroupDescription.UpgradePolicy.Manual

    AzureNamedImage image = new AzureNamedImage()
    if (withCustomImage) {
      image.isCustom = true
      image.ostype = 'Linux'
      image.region = 'westus'
      image.uri = '/subscriptions/faab228d-df7a-4086-991e-e81c4659d41a/resourceGroups/zhqqi-sntest/providers/Microsoft.Compute/images/hello-karyon-rxnetty-all-20190125054410-ubuntu-1604'
    } else {
      image.sku = '14.04.3-LTS'
      image.offer = 'UbuntuServer'
      image.publisher = 'Canonical'
      image.version = 'latest'
    }
    description.image = image

    AzureServerGroupDescription.AzureScaleSetSku scaleSetSku = new AzureServerGroupDescription.AzureScaleSetSku()
    scaleSetSku.name = 'Standard_A1'
    scaleSetSku.capacity = 2
    scaleSetSku.tier = 'Standard'
    description.sku = scaleSetSku

    AzureServerGroupDescription.AzureOperatingSystemConfig config = new AzureServerGroupDescription.AzureOperatingSystemConfig()
    description.osConfig = config

    int backendPort = withCustomImage ? 22 : 3389
    description.addInboundPortConfig("InboundPortConfig", 50000, 50099, "tcp", backendPort)

    description.credentials = new AzureCredentials("", "", "", "", "", "", "", "", false)

    description
  }

  private static AzureServerGroupDescription createCustomDescription(boolean targetWindows = false) {
    AzureServerGroupDescription description = createDescription()
    AzureServerGroupDescription.AzureExtensionCustomScriptSettings extension = new AzureServerGroupDescription.AzureExtensionCustomScriptSettings()
    extension.commandToExecute = "mkdir mydir"
    extension.fileUris = ["storage1", "file2"]
    description.customScriptsSettings = extension

    //Set the OS type and backend port accordingly
    description.image.ostype = targetWindows ? "Windows" : "Linux"
    description.inboundPortConfigs[0].backendPort = targetWindows ? 3389 : 22

    description
  }

  private static String expectedFullTemplate = '''{
  "$schema" : "https://schema.management.azure.com/schemas/2015-01-01/deploymentTemplate.json#",
  "contentVersion" : "1.0.0.0",
  "parameters" : {
    "location" : {
      "type" : "string",
      "metadata" : {
        "description" : "Location to deploy"
      }
    },
    "subnetId" : {
      "type" : "string",
      "metadata" : {
        "description" : "Subnet Resource ID"
      },
      "defaultValue" : ""
    },
    "appGatewayAddressPoolId" : {
      "type" : "string",
      "metadata" : {
        "description" : "App Gateway backend address pool resource ID"
      }
    },
    "vmUserName" : {
      "type" : "securestring",
      "metadata" : {
        "description" : "Admin username on all VMs"
      },
      "defaultValue" : ""
    },
    "vmPassword" : {
      "type" : "securestring",
      "metadata" : {
        "description" : "Admin password on all VMs"
      },
      "defaultValue" : ""
    },
    "vmSshPublicKey" : {
      "type" : "securestring",
      "metadata" : {
        "description" : "SSH public key on all VMs"
      },
      "defaultValue" : ""
    },
    "loadBalancerAddressPoolId" : {
      "type" : "string",
      "metadata" : {
        "description" : "Load balancer pool ID"
      },
      "defaultValue" : ""
    },
    "loadBalancerNatPoolId" : {
      "type" : "string",
      "metadata" : {
        "description" : "Load balancer NAT pool ID"
      },
      "defaultValue" : ""
    },
    "customData" : {
      "type" : "string",
      "metadata" : {
        "description" : "custom data to pass down to the virtual machine(s)"
      },
      "defaultValue" : "sample custom data"
    }
  },
  "variables" : {
    "apiVersion" : "2019-03-01",
<<<<<<< HEAD
    "publicIPAddressName" : "",
    "publicIPAddressID" : "",
    "publicIPAddressType" : "",
    "dnsNameForLBIP" : "",
    "loadBalancerBackend" : "",
    "loadBalancerFrontEnd" : "",
    "loadBalancerName" : "",
    "loadBalancerID" : "",
    "frontEndIPConfigID" : "",
    "inboundNatPoolName" : "",
    "vhdContainerName" : "azuremasm-st1-d11",
    "osType" : {
      "publisher" : "Canonical",
      "offer" : "UbuntuServer",
      "sku" : "14.04.3-LTS",
      "version" : "latest"
    },
    "imageReference" : "[variables('osType')]",
    "uniqueStorageNameArray" : [ "[concat(uniqueString(concat(resourceGroup().id, subscription().id, 'azuremasmst1d11', '0')), 'sa')]" ]
  },
  "resources" : [ {
    "apiVersion" : "[variables('apiVersion')]",
    "name" : "[concat(variables('uniqueStorageNameArray')[copyIndex()])]",
    "type" : "Microsoft.Storage/storageAccounts",
    "location" : "[parameters('location')]",
    "tags" : {
      "appName" : "azureMASM",
      "stack" : "st1",
      "detail" : "d11",
      "cluster" : "azureMASM-st1-d11",
      "serverGroupName" : "azureMASM-st1-d11",
      "createdTime" : "1234567890"
    },
    "copy" : {
      "name" : "storageLoop",
      "count" : 1
    },
    "properties" : {
      "accountType" : "Premium_LRS"
    }
  }, {
    "apiVersion" : "[variables('apiVersion')]",
    "name" : "azureMASM-st1-d11",
    "type" : "Microsoft.Compute/virtualMachineScaleSets",
    "location" : "[parameters('location')]",
    "tags" : {
      "createdTime" : "1234567890"
    },
    "dependsOn" : [ ],
    "sku" : {
      "name" : "Standard_A1",
      "tier" : "Standard",
      "capacity" : 2
    },
    "properties" : {
      "upgradePolicy" : {
        "mode" : "Manual"
      },
      "virtualMachineProfile" : {
        "storageProfile" : {
          "osDisk" : {
            "name" : "osdisk-azureMASM-st1-d11",
            "caching" : "ReadOnly",
            "createOption" : "FromImage",
            "vhdContainers" : [ "[concat('https://', variables('uniqueStorageNameArray')[0], '.blob.core.windows.net/', variables('vhdContainerName'))]" ]
          },
          "imageReference" : "[variables('imageReference')]",
          "dataDisks" : null
        },
        "osProfile" : {
          "computerNamePrefix" : "azureMASM-",
          "adminUsername" : "[parameters('vmUserName')]",
          "adminPassword" : "[parameters('vmPassword')]",
          "customData" : "[base64(parameters('customData'))]"
        },
        "networkProfile" : {
          "networkInterfaceConfigurations" : [ {
            "name" : "nic-azureMASM-st1-d11",
            "properties" : {
              "primary" : true,
              "ipConfigurations" : [ {
                "name" : "ipc-azureMASM-st1-d11",
                "properties" : {
                  "subnet" : {
                    "id" : "[parameters('subnetId')]"
                  },
                  "loadBalancerBackendAddressPools" : [ ],
                  "loadBalancerInboundNatPools" : [ ],
                  "applicationGatewayBackendAddressPools" : [ {
                    "id" : "[parameters('appGatewayAddressPoolId')]"
                  } ]
                }
              } ]
            }
          } ]
        },
        "scheduledEventsProfile" : null
      }
    }
  } ]
}'''

  private static String expectedFullTemplateWithScheduledEventsProfile = '''{
  "$schema" : "https://schema.management.azure.com/schemas/2015-01-01/deploymentTemplate.json#",
  "contentVersion" : "1.0.0.0",
  "parameters" : {
    "location" : {
      "type" : "string",
      "metadata" : {
        "description" : "Location to deploy"
      }
    },
    "subnetId" : {
      "type" : "string",
      "metadata" : {
        "description" : "Subnet Resource ID"
      },
      "defaultValue" : ""
    },
    "appGatewayAddressPoolId" : {
      "type" : "string",
      "metadata" : {
        "description" : "App Gateway backend address pool resource ID"
      }
    },
    "vmUserName" : {
      "type" : "securestring",
      "metadata" : {
        "description" : "Admin username on all VMs"
      },
      "defaultValue" : ""
    },
    "vmPassword" : {
      "type" : "securestring",
      "metadata" : {
        "description" : "Admin password on all VMs"
      },
      "defaultValue" : ""
    },
    "vmSshPublicKey" : {
      "type" : "securestring",
      "metadata" : {
        "description" : "SSH public key on all VMs"
      },
      "defaultValue" : ""
    },
    "loadBalancerAddressPoolId" : {
      "type" : "string",
      "metadata" : {
        "description" : "Load balancer pool ID"
      },
      "defaultValue" : ""
    },
    "loadBalancerNatPoolId" : {
      "type" : "string",
      "metadata" : {
        "description" : "Load balancer NAT pool ID"
      },
      "defaultValue" : ""
    },
    "customData" : {
      "type" : "string",
      "metadata" : {
        "description" : "custom data to pass down to the virtual machine(s)"
      },
      "defaultValue" : "sample custom data"
    }
  },
  "variables" : {
    "apiVersion" : "2019-03-01",
=======
>>>>>>> f900ea67
    "publicIPAddressName" : "",
    "publicIPAddressID" : "",
    "publicIPAddressType" : "",
    "dnsNameForLBIP" : "",
    "loadBalancerBackend" : "",
    "loadBalancerFrontEnd" : "",
    "loadBalancerName" : "",
    "loadBalancerID" : "",
    "frontEndIPConfigID" : "",
    "inboundNatPoolName" : "",
    "vhdContainerName" : "azuremasm-st1-d11",
    "osType" : {
      "publisher" : "Canonical",
      "offer" : "UbuntuServer",
      "sku" : "14.04.3-LTS",
      "version" : "latest"
    },
    "imageReference" : "[variables('osType')]",
    "uniqueStorageNameArray" : [ "[concat(uniqueString(concat(resourceGroup().id, subscription().id, 'azuremasmst1d11', '0')), 'sa')]" ]
  },
  "resources" : [ {
    "apiVersion" : "[variables('apiVersion')]",
    "name" : "[concat(variables('uniqueStorageNameArray')[copyIndex()])]",
    "type" : "Microsoft.Storage/storageAccounts",
    "location" : "[parameters('location')]",
    "tags" : {
      "appName" : "azureMASM",
      "stack" : "st1",
      "detail" : "d11",
      "cluster" : "azureMASM-st1-d11",
      "serverGroupName" : "azureMASM-st1-d11",
      "createdTime" : "1234567890"
    },
    "copy" : {
      "name" : "storageLoop",
      "count" : 1
    },
    "properties" : {
      "accountType" : "Premium_LRS"
    }
  }, {
    "apiVersion" : "[variables('apiVersion')]",
    "name" : "azureMASM-st1-d11",
    "type" : "Microsoft.Compute/virtualMachineScaleSets",
    "location" : "[parameters('location')]",
    "tags" : {
      "createdTime" : "1234567890"
    },
    "dependsOn" : [ ],
    "sku" : {
      "name" : "Standard_A1",
      "tier" : "Standard",
      "capacity" : 2
    },
    "properties" : {
      "upgradePolicy" : {
        "mode" : "Manual"
      },
      "virtualMachineProfile" : {
        "storageProfile" : {
          "osDisk" : {
            "name" : "osdisk-azureMASM-st1-d11",
            "caching" : "ReadOnly",
            "createOption" : "FromImage",
            "vhdContainers" : [ "[concat('https://', variables('uniqueStorageNameArray')[0], '.blob.core.windows.net/', variables('vhdContainerName'))]" ]
          },
          "imageReference" : "[variables('imageReference')]",
          "dataDisks" : null
        },
        "osProfile" : {
          "computerNamePrefix" : "azureMASM-",
          "adminUsername" : "[parameters('vmUserName')]",
          "adminPassword" : "[parameters('vmPassword')]",
          "customData" : "[base64(parameters('customData'))]"
        },
        "networkProfile" : {
          "networkInterfaceConfigurations" : [ {
            "name" : "nic-azureMASM-st1-d11",
            "properties" : {
              "primary" : true,
              "ipConfigurations" : [ {
                "name" : "ipc-azureMASM-st1-d11",
                "properties" : {
                  "subnet" : {
                    "id" : "[parameters('subnetId')]"
                  },
                  "loadBalancerBackendAddressPools" : [ ],
                  "loadBalancerInboundNatPools" : [ ],
                  "applicationGatewayBackendAddressPools" : [ {
                    "id" : "[parameters('appGatewayAddressPoolId')]"
                  } ]
                }
              } ]
            }
          } ]
        },
        "scheduledEventsProfile" : {
          "terminateNotificationProfile" : {
            "notBeforeTimeout" : "PT15M",
            "enable" : true
          }
        }
      },
      "doNotRunExtensionsOnOverprovisionedVMs" : false
    }
  } ]
}'''

  private static String expectedFullTemplateWithDoNotRunExtensionsOnOverprovisionedVMs = '''{
  "$schema" : "https://schema.management.azure.com/schemas/2015-01-01/deploymentTemplate.json#",
  "contentVersion" : "1.0.0.0",
  "parameters" : {
    "location" : {
      "type" : "string",
      "metadata" : {
        "description" : "Location to deploy"
      }
    },
    "subnetId" : {
      "type" : "string",
      "metadata" : {
        "description" : "Subnet Resource ID"
      },
      "defaultValue" : ""
    },
    "appGatewayAddressPoolId" : {
      "type" : "string",
      "metadata" : {
        "description" : "App Gateway backend address pool resource ID"
      }
    },
    "vmUserName" : {
      "type" : "securestring",
      "metadata" : {
        "description" : "Admin username on all VMs"
      },
      "defaultValue" : ""
    },
    "vmPassword" : {
      "type" : "securestring",
      "metadata" : {
        "description" : "Admin password on all VMs"
      },
      "defaultValue" : ""
    },
    "vmSshPublicKey" : {
      "type" : "securestring",
      "metadata" : {
        "description" : "SSH public key on all VMs"
      },
      "defaultValue" : ""
    },
    "loadBalancerAddressPoolId" : {
      "type" : "string",
      "metadata" : {
        "description" : "Load balancer pool ID"
      },
      "defaultValue" : ""
    },
    "loadBalancerNatPoolId" : {
      "type" : "string",
      "metadata" : {
        "description" : "Load balancer NAT pool ID"
      },
      "defaultValue" : ""
    },
    "customData" : {
      "type" : "string",
      "metadata" : {
        "description" : "custom data to pass down to the virtual machine(s)"
      },
      "defaultValue" : "sample custom data"
    }
  },
  "variables" : {
    "apiVersion" : "2019-03-01",
    "publicIPAddressName" : "",
    "publicIPAddressID" : "",
    "publicIPAddressType" : "",
    "dnsNameForLBIP" : "",
    "loadBalancerBackend" : "",
    "loadBalancerFrontEnd" : "",
    "loadBalancerName" : "",
    "loadBalancerID" : "",
    "frontEndIPConfigID" : "",
    "inboundNatPoolName" : "",
    "vhdContainerName" : "azuremasm-st1-d11",
    "osType" : {
      "publisher" : "Canonical",
      "offer" : "UbuntuServer",
      "sku" : "14.04.3-LTS",
      "version" : "latest"
    },
    "imageReference" : "[variables('osType')]",
    "uniqueStorageNameArray" : [ "[concat(uniqueString(concat(resourceGroup().id, subscription().id, 'azuremasmst1d11', '0')), 'sa')]" ]
  },
  "resources" : [ {
    "apiVersion" : "[variables('apiVersion')]",
    "name" : "[concat(variables('uniqueStorageNameArray')[copyIndex()])]",
    "type" : "Microsoft.Storage/storageAccounts",
    "location" : "[parameters('location')]",
    "tags" : {
      "appName" : "azureMASM",
      "stack" : "st1",
      "detail" : "d11",
      "cluster" : "azureMASM-st1-d11",
      "serverGroupName" : "azureMASM-st1-d11",
      "createdTime" : "1234567890"
    },
    "copy" : {
      "name" : "storageLoop",
      "count" : 1
    },
    "properties" : {
      "accountType" : "Premium_LRS"
    }
  }, {
    "apiVersion" : "[variables('apiVersion')]",
    "name" : "azureMASM-st1-d11",
    "type" : "Microsoft.Compute/virtualMachineScaleSets",
    "location" : "[parameters('location')]",
    "tags" : {
      "createdTime" : "1234567890"
    },
    "dependsOn" : [ ],
    "sku" : {
      "name" : "Standard_A1",
      "tier" : "Standard",
      "capacity" : 2
    },
    "properties" : {
      "upgradePolicy" : {
        "mode" : "Manual"
      },
      "virtualMachineProfile" : {
        "storageProfile" : {
          "osDisk" : {
            "name" : "osdisk-azureMASM-st1-d11",
            "caching" : "ReadOnly",
            "createOption" : "FromImage",
            "vhdContainers" : [ "[concat('https://', variables('uniqueStorageNameArray')[0], '.blob.core.windows.net/', variables('vhdContainerName'))]" ]
          },
          "imageReference" : "[variables('imageReference')]",
          "dataDisks" : null
        },
        "osProfile" : {
          "computerNamePrefix" : "azureMASM-",
          "adminUsername" : "[parameters('vmUserName')]",
          "adminPassword" : "[parameters('vmPassword')]",
          "customData" : "[base64(parameters('customData'))]"
        },
        "networkProfile" : {
          "networkInterfaceConfigurations" : [ {
            "name" : "nic-azureMASM-st1-d11",
            "properties" : {
              "primary" : true,
              "ipConfigurations" : [ {
                "name" : "ipc-azureMASM-st1-d11",
                "properties" : {
                  "subnet" : {
                    "id" : "[parameters('subnetId')]"
                  },
                  "loadBalancerBackendAddressPools" : [ ],
                  "loadBalancerInboundNatPools" : [ ],
                  "applicationGatewayBackendAddressPools" : [ {
                    "id" : "[parameters('appGatewayAddressPoolId')]"
                  } ]
                }
              } ]
            }
          } ]
        }
      },
      "doNotRunExtensionsOnOverprovisionedVMs" : true
    }
  } ]
}'''

  private static String expectedFullTemplateWithCustomImage = '''{
  "$schema" : "https://schema.management.azure.com/schemas/2015-01-01/deploymentTemplate.json#",
  "contentVersion" : "1.0.0.0",
  "parameters" : {
    "location" : {
      "type" : "string",
      "metadata" : {
        "description" : "Location to deploy"
      }
    },
    "subnetId" : {
      "type" : "string",
      "metadata" : {
        "description" : "Subnet Resource ID"
      },
      "defaultValue" : ""
    },
    "appGatewayAddressPoolId" : {
      "type" : "string",
      "metadata" : {
        "description" : "App Gateway backend address pool resource ID"
      }
    },
    "vmUserName" : {
      "type" : "securestring",
      "metadata" : {
        "description" : "Admin username on all VMs"
      },
      "defaultValue" : ""
    },
    "vmPassword" : {
      "type" : "securestring",
      "metadata" : {
        "description" : "Admin password on all VMs"
      },
      "defaultValue" : ""
    },
    "vmSshPublicKey" : {
      "type" : "securestring",
      "metadata" : {
        "description" : "SSH public key on all VMs"
      },
      "defaultValue" : ""
    },
    "loadBalancerAddressPoolId" : {
      "type" : "string",
      "metadata" : {
        "description" : "Load balancer pool ID"
      },
      "defaultValue" : ""
    },
    "loadBalancerNatPoolId" : {
      "type" : "string",
      "metadata" : {
        "description" : "Load balancer NAT pool ID"
      },
      "defaultValue" : ""
    },
    "customData" : {
      "type" : "string",
      "metadata" : {
        "description" : "custom data to pass down to the virtual machine(s)"
      },
      "defaultValue" : "sample custom data"
    }
  },
  "variables" : {
    "apiVersion" : "2019-03-01",
    "publicIPAddressName" : "",
    "publicIPAddressID" : "",
    "publicIPAddressType" : "",
    "dnsNameForLBIP" : "",
    "loadBalancerBackend" : "",
    "loadBalancerFrontEnd" : "",
    "loadBalancerName" : "",
    "loadBalancerID" : "",
    "frontEndIPConfigID" : "",
    "inboundNatPoolName" : ""
  },
  "resources" : [ {
    "apiVersion" : "[variables('apiVersion')]",
    "name" : "azureMASM-st1-d11",
    "type" : "Microsoft.Compute/virtualMachineScaleSets",
    "location" : "[parameters('location')]",
    "tags" : {
      "createdTime" : "1234567890"
    },
    "dependsOn" : [ ],
    "sku" : {
      "name" : "Standard_A1",
      "tier" : "Standard",
      "capacity" : 2
    },
    "properties" : {
      "upgradePolicy" : {
        "mode" : "Manual"
      },
      "virtualMachineProfile" : {
        "storageProfile" : {
          "imageReference" : {
            "id" : "/subscriptions/faab228d-df7a-4086-991e-e81c4659d41a/resourceGroups/zhqqi-sntest/providers/Microsoft.Compute/images/hello-karyon-rxnetty-all-20190125054410-ubuntu-1604"
          },
          "dataDisks" : null
        },
        "osProfile" : {
          "computerNamePrefix" : "azureMASM-",
          "adminUsername" : "[parameters('vmUserName')]",
          "adminPassword" : "[parameters('vmPassword')]",
          "customData" : "[base64(parameters('customData'))]"
        },
        "networkProfile" : {
          "networkInterfaceConfigurations" : [ {
            "name" : "nic-azureMASM-st1-d11",
            "properties" : {
              "primary" : true,
              "ipConfigurations" : [ {
                "name" : "ipc-azureMASM-st1-d11",
                "properties" : {
                  "subnet" : {
                    "id" : "[parameters('subnetId')]"
                  },
                  "loadBalancerBackendAddressPools" : [ ],
                  "loadBalancerInboundNatPools" : [ ],
                  "applicationGatewayBackendAddressPools" : [ {
                    "id" : "[parameters('appGatewayAddressPoolId')]"
                  } ]
                }
              } ]
            }
          } ]
<<<<<<< HEAD
        },
        "scheduledEventsProfile" : null
      }
=======
        }
      },
      "doNotRunExtensionsOnOverprovisionedVMs" : false
>>>>>>> f900ea67
    }
  } ]
}'''

  private static String expectedCustomScriptTemplateLinux = '''{
  "$schema" : "https://schema.management.azure.com/schemas/2015-01-01/deploymentTemplate.json#",
  "contentVersion" : "1.0.0.0",
  "parameters" : {
    "location" : {
      "type" : "string",
      "metadata" : {
        "description" : "Location to deploy"
      }
    },
    "subnetId" : {
      "type" : "string",
      "metadata" : {
        "description" : "Subnet Resource ID"
      },
      "defaultValue" : ""
    },
    "appGatewayAddressPoolId" : {
      "type" : "string",
      "metadata" : {
        "description" : "App Gateway backend address pool resource ID"
      }
    },
    "vmUserName" : {
      "type" : "securestring",
      "metadata" : {
        "description" : "Admin username on all VMs"
      },
      "defaultValue" : ""
    },
    "vmPassword" : {
      "type" : "securestring",
      "metadata" : {
        "description" : "Admin password on all VMs"
      },
      "defaultValue" : ""
    },
    "vmSshPublicKey" : {
      "type" : "securestring",
      "metadata" : {
        "description" : "SSH public key on all VMs"
      },
      "defaultValue" : ""
    },
    "loadBalancerAddressPoolId" : {
      "type" : "string",
      "metadata" : {
        "description" : "Load balancer pool ID"
      },
      "defaultValue" : ""
    },
    "loadBalancerNatPoolId" : {
      "type" : "string",
      "metadata" : {
        "description" : "Load balancer NAT pool ID"
      },
      "defaultValue" : ""
    },
    "customData" : {
      "type" : "string",
      "metadata" : {
        "description" : "custom data to pass down to the virtual machine(s)"
      },
      "defaultValue" : "sample custom data"
    }
  },
  "variables" : {
    "apiVersion" : "2019-03-01",
    "publicIPAddressName" : "",
    "publicIPAddressID" : "",
    "publicIPAddressType" : "",
    "dnsNameForLBIP" : "",
    "loadBalancerBackend" : "",
    "loadBalancerFrontEnd" : "",
    "loadBalancerName" : "",
    "loadBalancerID" : "",
    "frontEndIPConfigID" : "",
    "inboundNatPoolName" : "",
    "vhdContainerName" : "azuremasm-st1-d11",
    "osType" : {
      "publisher" : "Canonical",
      "offer" : "UbuntuServer",
      "sku" : "14.04.3-LTS",
      "version" : "latest"
    },
    "imageReference" : "[variables('osType')]",
    "uniqueStorageNameArray" : [ "[concat(uniqueString(concat(resourceGroup().id, subscription().id, 'azuremasmst1d11', '0')), 'sa')]" ]
  },
  "resources" : [ {
    "apiVersion" : "[variables('apiVersion')]",
    "name" : "[concat(variables('uniqueStorageNameArray')[copyIndex()])]",
    "type" : "Microsoft.Storage/storageAccounts",
    "location" : "[parameters('location')]",
    "tags" : {
      "appName" : "azureMASM",
      "stack" : "st1",
      "detail" : "d11",
      "cluster" : "azureMASM-st1-d11",
      "serverGroupName" : "azureMASM-st1-d11",
      "createdTime" : "1234567890"
    },
    "copy" : {
      "name" : "storageLoop",
      "count" : 1
    },
    "properties" : {
      "accountType" : "Premium_LRS"
    }
  }, {
    "apiVersion" : "[variables('apiVersion')]",
    "name" : "azureMASM-st1-d11",
    "type" : "Microsoft.Compute/virtualMachineScaleSets",
    "location" : "[parameters('location')]",
    "tags" : {
      "createdTime" : "1234567890"
    },
    "dependsOn" : [ ],
    "sku" : {
      "name" : "Standard_A1",
      "tier" : "Standard",
      "capacity" : 2
    },
    "properties" : {
      "upgradePolicy" : {
        "mode" : "Manual"
      },
      "virtualMachineProfile" : {
        "storageProfile" : {
          "osDisk" : {
            "name" : "osdisk-azureMASM-st1-d11",
            "caching" : "ReadOnly",
            "createOption" : "FromImage",
            "vhdContainers" : [ "[concat('https://', variables('uniqueStorageNameArray')[0], '.blob.core.windows.net/', variables('vhdContainerName'))]" ]
          },
          "imageReference" : "[variables('imageReference')]",
          "dataDisks" : null
        },
        "osProfile" : {
          "computerNamePrefix" : "azureMASM-",
          "adminUsername" : "[parameters('vmUserName')]",
          "adminPassword" : "[parameters('vmPassword')]",
          "customData" : "[base64(parameters('customData'))]"
        },
        "networkProfile" : {
          "networkInterfaceConfigurations" : [ {
            "name" : "nic-azureMASM-st1-d11",
            "properties" : {
              "primary" : true,
              "ipConfigurations" : [ {
                "name" : "ipc-azureMASM-st1-d11",
                "properties" : {
                  "subnet" : {
                    "id" : "[parameters('subnetId')]"
                  },
                  "loadBalancerBackendAddressPools" : [ ],
                  "loadBalancerInboundNatPools" : [ ],
                  "applicationGatewayBackendAddressPools" : [ {
                    "id" : "[parameters('appGatewayAddressPoolId')]"
                  } ]
                }
              } ]
            }
          } ]
        },
        "scheduledEventsProfile" : null,
        "extensionProfile" : {
          "extensions" : [ {
            "name" : "azureMASM_ext",
            "properties" : {
              "publisher" : "Microsoft.Azure.Extensions",
              "type" : "CustomScript",
              "typeHandlerVersion" : "2.0",
              "autoUpgradeMinorVersion" : true,
              "settings" : {
                "fileUris" : [ "storage1", "file2" ],
                "commandToExecute" : "mkdir mydir"
              }
            }
          } ]
        }
      },
      "doNotRunExtensionsOnOverprovisionedVMs" : false
    }
  } ]
}'''

  private static String expectedCustomScriptTemplateWindows = '''{
  "$schema" : "https://schema.management.azure.com/schemas/2015-01-01/deploymentTemplate.json#",
  "contentVersion" : "1.0.0.0",
  "parameters" : {
    "location" : {
      "type" : "string",
      "metadata" : {
        "description" : "Location to deploy"
      }
    },
    "subnetId" : {
      "type" : "string",
      "metadata" : {
        "description" : "Subnet Resource ID"
      },
      "defaultValue" : ""
    },
    "appGatewayAddressPoolId" : {
      "type" : "string",
      "metadata" : {
        "description" : "App Gateway backend address pool resource ID"
      }
    },
    "vmUserName" : {
      "type" : "securestring",
      "metadata" : {
        "description" : "Admin username on all VMs"
      },
      "defaultValue" : ""
    },
    "vmPassword" : {
      "type" : "securestring",
      "metadata" : {
        "description" : "Admin password on all VMs"
      },
      "defaultValue" : ""
    },
    "vmSshPublicKey" : {
      "type" : "securestring",
      "metadata" : {
        "description" : "SSH public key on all VMs"
      },
      "defaultValue" : ""
    },
    "loadBalancerAddressPoolId" : {
      "type" : "string",
      "metadata" : {
        "description" : "Load balancer pool ID"
      },
      "defaultValue" : ""
    },
    "loadBalancerNatPoolId" : {
      "type" : "string",
      "metadata" : {
        "description" : "Load balancer NAT pool ID"
      },
      "defaultValue" : ""
    },
    "customData" : {
      "type" : "string",
      "metadata" : {
        "description" : "custom data to pass down to the virtual machine(s)"
      },
      "defaultValue" : "sample custom data"
    }
  },
  "variables" : {
    "apiVersion" : "2019-03-01",
    "publicIPAddressName" : "",
    "publicIPAddressID" : "",
    "publicIPAddressType" : "",
    "dnsNameForLBIP" : "",
    "loadBalancerBackend" : "",
    "loadBalancerFrontEnd" : "",
    "loadBalancerName" : "",
    "loadBalancerID" : "",
    "frontEndIPConfigID" : "",
    "inboundNatPoolName" : "",
    "vhdContainerName" : "azuremasm-st1-d11",
    "osType" : {
      "publisher" : "Canonical",
      "offer" : "UbuntuServer",
      "sku" : "14.04.3-LTS",
      "version" : "latest"
    },
    "imageReference" : "[variables('osType')]",
    "uniqueStorageNameArray" : [ "[concat(uniqueString(concat(resourceGroup().id, subscription().id, 'azuremasmst1d11', '0')), 'sa')]" ]
  },
  "resources" : [ {
    "apiVersion" : "[variables('apiVersion')]",
    "name" : "[concat(variables('uniqueStorageNameArray')[copyIndex()])]",
    "type" : "Microsoft.Storage/storageAccounts",
    "location" : "[parameters('location')]",
    "tags" : {
      "appName" : "azureMASM",
      "stack" : "st1",
      "detail" : "d11",
      "cluster" : "azureMASM-st1-d11",
      "serverGroupName" : "azureMASM-st1-d11",
      "createdTime" : "1234567890"
    },
    "copy" : {
      "name" : "storageLoop",
      "count" : 1
    },
    "properties" : {
      "accountType" : "Premium_LRS"
    }
  }, {
    "apiVersion" : "[variables('apiVersion')]",
    "name" : "azureMASM-st1-d11",
    "type" : "Microsoft.Compute/virtualMachineScaleSets",
    "location" : "[parameters('location')]",
    "tags" : {
      "createdTime" : "1234567890"
    },
    "dependsOn" : [ ],
    "sku" : {
      "name" : "Standard_A1",
      "tier" : "Standard",
      "capacity" : 2
    },
    "properties" : {
      "upgradePolicy" : {
        "mode" : "Manual"
      },
      "virtualMachineProfile" : {
        "storageProfile" : {
          "osDisk" : {
            "name" : "osdisk-azureMASM-st1-d11",
            "caching" : "ReadOnly",
            "createOption" : "FromImage",
            "vhdContainers" : [ "[concat('https://', variables('uniqueStorageNameArray')[0], '.blob.core.windows.net/', variables('vhdContainerName'))]" ]
          },
          "imageReference" : "[variables('imageReference')]",
          "dataDisks" : null
        },
        "osProfile" : {
          "computerNamePrefix" : "azureMASM",
          "adminUsername" : "[parameters('vmUserName')]",
          "adminPassword" : "[parameters('vmPassword')]",
          "customData" : "[base64(parameters('customData'))]"
        },
        "networkProfile" : {
          "networkInterfaceConfigurations" : [ {
            "name" : "nic-azureMASM-st1-d11",
            "properties" : {
              "primary" : true,
              "ipConfigurations" : [ {
                "name" : "ipc-azureMASM-st1-d11",
                "properties" : {
                  "subnet" : {
                    "id" : "[parameters('subnetId')]"
                  },
                  "loadBalancerBackendAddressPools" : [ ],
                  "loadBalancerInboundNatPools" : [ ],
                  "applicationGatewayBackendAddressPools" : [ {
                    "id" : "[parameters('appGatewayAddressPoolId')]"
                  } ]
                }
              } ]
            }
          } ]
        },
        "scheduledEventsProfile" : null,
        "extensionProfile" : {
          "extensions" : [ {
            "name" : "azureMASM_ext",
            "properties" : {
              "publisher" : "Microsoft.Compute",
              "type" : "CustomScriptExtension",
              "typeHandlerVersion" : "1.8",
              "autoUpgradeMinorVersion" : true,
              "settings" : {
                "fileUris" : [ "storage1", "file2" ],
                "commandToExecute" : "mkdir mydir"
              }
            }
          } ]
        }
      },
      "doNotRunExtensionsOnOverprovisionedVMs" : false
    }
  } ]
}'''

  private static String expectedCustomDataTemplate = '''{
  "$schema" : "https://schema.management.azure.com/schemas/2015-01-01/deploymentTemplate.json#",
  "contentVersion" : "1.0.0.0",
  "parameters" : {
    "location" : {
      "type" : "string",
      "metadata" : {
        "description" : "Location to deploy"
      }
    },
    "subnetId" : {
      "type" : "string",
      "metadata" : {
        "description" : "Subnet Resource ID"
      },
      "defaultValue" : ""
    },
    "appGatewayAddressPoolId" : {
      "type" : "string",
      "metadata" : {
        "description" : "App Gateway backend address pool resource ID"
      }
    },
    "vmUserName" : {
      "type" : "securestring",
      "metadata" : {
        "description" : "Admin username on all VMs"
      },
      "defaultValue" : ""
    },
    "vmPassword" : {
      "type" : "securestring",
      "metadata" : {
        "description" : "Admin password on all VMs"
      },
      "defaultValue" : ""
    },
    "vmSshPublicKey" : {
      "type" : "securestring",
      "metadata" : {
        "description" : "SSH public key on all VMs"
      },
      "defaultValue" : ""
    },
    "loadBalancerAddressPoolId" : {
      "type" : "string",
      "metadata" : {
        "description" : "Load balancer pool ID"
      },
      "defaultValue" : ""
    },
    "loadBalancerNatPoolId" : {
      "type" : "string",
      "metadata" : {
        "description" : "Load balancer NAT pool ID"
      },
      "defaultValue" : ""
    },
    "customData" : {
      "type" : "string",
      "metadata" : {
        "description" : "custom data to pass down to the virtual machine(s)"
      },
      "defaultValue" : "sample custom data"
    }
  },
  "variables" : {
    "apiVersion" : "2019-03-01",
    "publicIPAddressName" : "",
    "publicIPAddressID" : "",
    "publicIPAddressType" : "",
    "dnsNameForLBIP" : "",
    "loadBalancerBackend" : "",
    "loadBalancerFrontEnd" : "",
    "loadBalancerName" : "",
    "loadBalancerID" : "",
    "frontEndIPConfigID" : "",
    "inboundNatPoolName" : "",
    "vhdContainerName" : "azuremasm-st1-d11",
    "osType" : {
      "publisher" : "Canonical",
      "offer" : "UbuntuServer",
      "sku" : "14.04.3-LTS",
      "version" : "latest"
    },
    "imageReference" : "[variables('osType')]",
    "uniqueStorageNameArray" : [ "[concat(uniqueString(concat(resourceGroup().id, subscription().id, 'azuremasmst1d11', '0')), 'sa')]" ]
  },
  "resources" : [ {
    "apiVersion" : "[variables('apiVersion')]",
    "name" : "[concat(variables('uniqueStorageNameArray')[copyIndex()])]",
    "type" : "Microsoft.Storage/storageAccounts",
    "location" : "[parameters('location')]",
    "tags" : {
      "appName" : "azureMASM",
      "stack" : "st1",
      "detail" : "d11",
      "cluster" : "azureMASM-st1-d11",
      "serverGroupName" : "azureMASM-st1-d11",
      "createdTime" : "1234567890"
    },
    "copy" : {
      "name" : "storageLoop",
      "count" : 1
    },
    "properties" : {
      "accountType" : "Premium_LRS"
    }
  }, {
    "apiVersion" : "[variables('apiVersion')]",
    "name" : "azureMASM-st1-d11",
    "type" : "Microsoft.Compute/virtualMachineScaleSets",
    "location" : "[parameters('location')]",
    "tags" : {
      "createdTime" : "1234567890"
    },
    "dependsOn" : [ ],
    "sku" : {
      "name" : "Standard_A1",
      "tier" : "Standard",
      "capacity" : 2
    },
    "properties" : {
      "upgradePolicy" : {
        "mode" : "Manual"
      },
      "virtualMachineProfile" : {
        "storageProfile" : {
          "osDisk" : {
            "name" : "osdisk-azureMASM-st1-d11",
            "caching" : "ReadOnly",
            "createOption" : "FromImage",
            "vhdContainers" : [ "[concat('https://', variables('uniqueStorageNameArray')[0], '.blob.core.windows.net/', variables('vhdContainerName'))]" ]
          },
          "imageReference" : "[variables('imageReference')]",
          "dataDisks" : null
        },
        "osProfile" : {
          "computerNamePrefix" : "azureMASM-",
          "adminUsername" : "[parameters('vmUserName')]",
          "adminPassword" : "[parameters('vmPassword')]",
          "customData" : "[base64(parameters('customData'))]"
        },
        "networkProfile" : {
          "networkInterfaceConfigurations" : [ {
            "name" : "nic-azureMASM-st1-d11",
            "properties" : {
              "primary" : true,
              "ipConfigurations" : [ {
                "name" : "ipc-azureMASM-st1-d11",
                "properties" : {
                  "subnet" : {
                    "id" : "[parameters('subnetId')]"
                  },
                  "loadBalancerBackendAddressPools" : [ ],
                  "loadBalancerInboundNatPools" : [ ],
                  "applicationGatewayBackendAddressPools" : [ {
                    "id" : "[parameters('appGatewayAddressPoolId')]"
                  } ]
                }
              } ]
            }
          } ]
        },
        "scheduledEventsProfile" : null,
        "extensionProfile" : {
          "extensions" : [ {
            "name" : "azureMASM_ext",
            "properties" : {
              "publisher" : "Microsoft.Azure.Extensions",
              "type" : "CustomScript",
              "typeHandlerVersion" : "2.0",
              "autoUpgradeMinorVersion" : true,
              "settings" : {
                "fileUris" : [ "storage1", "file2" ],
                "commandToExecute" : "mkdir mydir"
              }
            }
          } ]
        }
      },
      "doNotRunExtensionsOnOverprovisionedVMs" : false
    }
  } ]
}'''


  private static String expectedCustomZonesTemplate = '''{
  "$schema" : "https://schema.management.azure.com/schemas/2015-01-01/deploymentTemplate.json#",
  "contentVersion" : "1.0.0.0",
  "parameters" : {
    "location" : {
      "type" : "string",
      "metadata" : {
        "description" : "Location to deploy"
      }
    },
    "subnetId" : {
      "type" : "string",
      "metadata" : {
        "description" : "Subnet Resource ID"
      },
      "defaultValue" : ""
    },
    "appGatewayAddressPoolId" : {
      "type" : "string",
      "metadata" : {
        "description" : "App Gateway backend address pool resource ID"
      }
    },
    "vmUserName" : {
      "type" : "securestring",
      "metadata" : {
        "description" : "Admin username on all VMs"
      },
      "defaultValue" : ""
    },
    "vmPassword" : {
      "type" : "securestring",
      "metadata" : {
        "description" : "Admin password on all VMs"
      },
      "defaultValue" : ""
    },
    "vmSshPublicKey" : {
      "type" : "securestring",
      "metadata" : {
        "description" : "SSH public key on all VMs"
      },
      "defaultValue" : ""
    },
    "loadBalancerAddressPoolId" : {
      "type" : "string",
      "metadata" : {
        "description" : "Load balancer pool ID"
      },
      "defaultValue" : ""
    },
    "loadBalancerNatPoolId" : {
      "type" : "string",
      "metadata" : {
        "description" : "Load balancer NAT pool ID"
      },
      "defaultValue" : ""
    },
    "customData" : {
      "type" : "string",
      "metadata" : {
        "description" : "custom data to pass down to the virtual machine(s)"
      },
      "defaultValue" : "sample custom data"
    }
  },
  "variables" : {
    "apiVersion" : "2019-03-01",
    "publicIPAddressName" : "",
    "publicIPAddressID" : "",
    "publicIPAddressType" : "",
    "dnsNameForLBIP" : "",
    "loadBalancerBackend" : "",
    "loadBalancerFrontEnd" : "",
    "loadBalancerName" : "",
    "loadBalancerID" : "",
    "frontEndIPConfigID" : "",
    "inboundNatPoolName" : "",
    "vhdContainerName" : "azuremasm-st1-d11",
    "osType" : {
      "publisher" : "Canonical",
      "offer" : "UbuntuServer",
      "sku" : "14.04.3-LTS",
      "version" : "latest"
    },
    "imageReference" : "[variables('osType')]",
    "uniqueStorageNameArray" : [ "[concat(uniqueString(concat(resourceGroup().id, subscription().id, 'azuremasmst1d11', '0')), 'sa')]" ]
  },
  "resources" : [ {
    "apiVersion" : "[variables('apiVersion')]",
    "name" : "[concat(variables('uniqueStorageNameArray')[copyIndex()])]",
    "type" : "Microsoft.Storage/storageAccounts",
    "location" : "[parameters('location')]",
    "tags" : {
      "appName" : "azureMASM",
      "stack" : "st1",
      "detail" : "d11",
      "cluster" : "azureMASM-st1-d11",
      "serverGroupName" : "azureMASM-st1-d11",
      "createdTime" : "1234567890"
    },
    "copy" : {
      "name" : "storageLoop",
      "count" : 1
    },
    "properties" : {
      "accountType" : "Premium_LRS"
    }
  }, {
    "apiVersion" : "[variables('apiVersion')]",
    "name" : "azureMASM-st1-d11",
    "type" : "Microsoft.Compute/virtualMachineScaleSets",
    "location" : "[parameters('location')]",
    "tags" : {
      "createdTime" : "1234567890"
    },
    "dependsOn" : [ ],
    "sku" : {
      "name" : "Standard_A1",
      "tier" : "Standard",
      "capacity" : 2
    },
    "properties" : {
      "upgradePolicy" : {
        "mode" : "Manual"
      },
      "virtualMachineProfile" : {
        "storageProfile" : {
          "osDisk" : {
            "name" : "osdisk-azureMASM-st1-d11",
            "caching" : "ReadOnly",
            "createOption" : "FromImage",
            "vhdContainers" : [ "[concat('https://', variables('uniqueStorageNameArray')[0], '.blob.core.windows.net/', variables('vhdContainerName'))]" ]
          },
          "imageReference" : "[variables('imageReference')]",
          "dataDisks" : null
        },
        "osProfile" : {
          "computerNamePrefix" : "azureMASM-",
          "adminUsername" : "[parameters('vmUserName')]",
          "adminPassword" : "[parameters('vmPassword')]",
          "customData" : "[base64(parameters('customData'))]"
        },
        "networkProfile" : {
          "networkInterfaceConfigurations" : [ {
            "name" : "nic-azureMASM-st1-d11",
            "properties" : {
              "primary" : true,
              "ipConfigurations" : [ {
                "name" : "ipc-azureMASM-st1-d11",
                "properties" : {
                  "subnet" : {
                    "id" : "[parameters('subnetId')]"
                  },
                  "loadBalancerBackendAddressPools" : [ ],
                  "loadBalancerInboundNatPools" : [ ],
                  "applicationGatewayBackendAddressPools" : [ {
                    "id" : "[parameters('appGatewayAddressPoolId')]"
                  } ]
                }
              } ]
            }
          } ]
        },
        "scheduledEventsProfile" : null,
        "extensionProfile" : {
          "extensions" : [ {
            "name" : "azureMASM_ext",
            "properties" : {
              "publisher" : "Microsoft.Azure.Extensions",
              "type" : "CustomScript",
              "typeHandlerVersion" : "2.0",
              "autoUpgradeMinorVersion" : true,
              "settings" : {
                "fileUris" : [ "storage1", "file2" ],
                "commandToExecute" : "mkdir mydir"
              }
            }
          } ]
        }
      },
      "doNotRunExtensionsOnOverprovisionedVMs" : false
    },
    "zones" : [ "1", "3" ]
  } ]
}'''

  private static String expectedCustomTagsTemplate = '''{
  "$schema" : "https://schema.management.azure.com/schemas/2015-01-01/deploymentTemplate.json#",
  "contentVersion" : "1.0.0.0",
  "parameters" : {
    "location" : {
      "type" : "string",
      "metadata" : {
        "description" : "Location to deploy"
      }
    },
    "subnetId" : {
      "type" : "string",
      "metadata" : {
        "description" : "Subnet Resource ID"
      },
      "defaultValue" : ""
    },
    "appGatewayAddressPoolId" : {
      "type" : "string",
      "metadata" : {
        "description" : "App Gateway backend address pool resource ID"
      }
    },
    "vmUserName" : {
      "type" : "securestring",
      "metadata" : {
        "description" : "Admin username on all VMs"
      },
      "defaultValue" : ""
    },
    "vmPassword" : {
      "type" : "securestring",
      "metadata" : {
        "description" : "Admin password on all VMs"
      },
      "defaultValue" : ""
    },
    "vmSshPublicKey" : {
      "type" : "securestring",
      "metadata" : {
        "description" : "SSH public key on all VMs"
      },
      "defaultValue" : ""
    },
    "loadBalancerAddressPoolId" : {
      "type" : "string",
      "metadata" : {
        "description" : "Load balancer pool ID"
      },
      "defaultValue" : ""
    },
    "loadBalancerNatPoolId" : {
      "type" : "string",
      "metadata" : {
        "description" : "Load balancer NAT pool ID"
      },
      "defaultValue" : ""
    },
    "customData" : {
      "type" : "string",
      "metadata" : {
        "description" : "custom data to pass down to the virtual machine(s)"
      },
      "defaultValue" : "sample custom data"
    }
  },
  "variables" : {
    "apiVersion" : "2019-03-01",
    "publicIPAddressName" : "",
    "publicIPAddressID" : "",
    "publicIPAddressType" : "",
    "dnsNameForLBIP" : "",
    "loadBalancerBackend" : "",
    "loadBalancerFrontEnd" : "",
    "loadBalancerName" : "",
    "loadBalancerID" : "",
    "frontEndIPConfigID" : "",
    "inboundNatPoolName" : "",
    "vhdContainerName" : "azuremasm-st1-d11",
    "osType" : {
      "publisher" : "Canonical",
      "offer" : "UbuntuServer",
      "sku" : "14.04.3-LTS",
      "version" : "latest"
    },
    "imageReference" : "[variables('osType')]",
    "uniqueStorageNameArray" : [ "[concat(uniqueString(concat(resourceGroup().id, subscription().id, 'azuremasmst1d11', '0')), 'sa')]" ]
  },
  "resources" : [ {
    "apiVersion" : "[variables('apiVersion')]",
    "name" : "[concat(variables('uniqueStorageNameArray')[copyIndex()])]",
    "type" : "Microsoft.Storage/storageAccounts",
    "location" : "[parameters('location')]",
    "tags" : {
      "appName" : "azureMASM",
      "stack" : "st1",
      "detail" : "d11",
      "cluster" : "azureMASM-st1-d11",
      "serverGroupName" : "azureMASM-st1-d11",
      "createdTime" : "1234567890"
    },
    "copy" : {
      "name" : "storageLoop",
      "count" : 1
    },
    "properties" : {
      "accountType" : "Premium_LRS"
    }
  }, {
    "apiVersion" : "[variables('apiVersion')]",
    "name" : "azureMASM-st1-d11",
    "type" : "Microsoft.Compute/virtualMachineScaleSets",
    "location" : "[parameters('location')]",
    "tags" : {
      "createdTime" : "1234567890",
      "key1" : "value1",
      "key2" : "value2"
    },
    "dependsOn" : [ ],
    "sku" : {
      "name" : "Standard_A1",
      "tier" : "Standard",
      "capacity" : 2
    },
    "properties" : {
      "upgradePolicy" : {
        "mode" : "Manual"
      },
      "virtualMachineProfile" : {
        "storageProfile" : {
          "osDisk" : {
            "name" : "osdisk-azureMASM-st1-d11",
            "caching" : "ReadOnly",
            "createOption" : "FromImage",
            "vhdContainers" : [ "[concat('https://', variables('uniqueStorageNameArray')[0], '.blob.core.windows.net/', variables('vhdContainerName'))]" ]
          },
          "imageReference" : "[variables('imageReference')]",
          "dataDisks" : null
        },
        "osProfile" : {
          "computerNamePrefix" : "azureMASM-",
          "adminUsername" : "[parameters('vmUserName')]",
          "adminPassword" : "[parameters('vmPassword')]",
          "customData" : "[base64(parameters('customData'))]"
        },
        "networkProfile" : {
          "networkInterfaceConfigurations" : [ {
            "name" : "nic-azureMASM-st1-d11",
            "properties" : {
              "primary" : true,
              "ipConfigurations" : [ {
                "name" : "ipc-azureMASM-st1-d11",
                "properties" : {
                  "subnet" : {
                    "id" : "[parameters('subnetId')]"
                  },
                  "loadBalancerBackendAddressPools" : [ ],
                  "loadBalancerInboundNatPools" : [ ],
                  "applicationGatewayBackendAddressPools" : [ {
                    "id" : "[parameters('appGatewayAddressPoolId')]"
                  } ]
                }
              } ]
            }
          } ]
        },
        "scheduledEventsProfile" : null,
        "extensionProfile" : {
          "extensions" : [ {
            "name" : "azureMASM_ext",
            "properties" : {
              "publisher" : "Microsoft.Azure.Extensions",
              "type" : "CustomScript",
              "typeHandlerVersion" : "2.0",
              "autoUpgradeMinorVersion" : true,
              "settings" : {
                "fileUris" : [ "storage1", "file2" ],
                "commandToExecute" : "mkdir mydir"
              }
            }
          } ]
        }
      },
      "doNotRunExtensionsOnOverprovisionedVMs" : false
    }
  } ]
}'''

}<|MERGE_RESOLUTION|>--- conflicted
+++ resolved
@@ -42,7 +42,6 @@
     template.replaceAll('"createdTime" : "\\d+"', '"createdTime" : "1234567890"').replace('\r', '') == expectedFullTemplate
   }
 
-<<<<<<< HEAD
   def 'should generate correct ServerGroup resource template with scheduled event profile'() {
     description = createDescription(false)
     description.terminationNotBeforeTimeoutInMinutes = 15
@@ -50,7 +49,8 @@
 
     expect:
     template.replaceAll('"createdTime" : "\\d+"', '"createdTime" : "1234567890"').replace('\r', '') == expectedFullTemplateWithScheduledEventsProfile
-=======
+  }
+  
   def 'should generate correct ServerGroup resource template with doNotRunExtensionsOnOverprovisionedVMs'() {
     description = createDescription(false)
     description.doNotRunExtensionsOnOverprovisionedVMs = true
@@ -58,7 +58,6 @@
 
     expect:
     template.replaceAll('"createdTime" : "\\d+"', '"createdTime" : "1234567890"').replace('\r', '') == expectedFullTemplateWithDoNotRunExtensionsOnOverprovisionedVMs
->>>>>>> f900ea67
   }
 
   def 'should generate correct ServerGroup resource template with custom image'() {
@@ -248,7 +247,6 @@
   },
   "variables" : {
     "apiVersion" : "2019-03-01",
-<<<<<<< HEAD
     "publicIPAddressName" : "",
     "publicIPAddressID" : "",
     "publicIPAddressType" : "",
@@ -346,7 +344,8 @@
           } ]
         },
         "scheduledEventsProfile" : null
-      }
+      },
+      "doNotRunExtensionsOnOverprovisionedVMs" : false
     }
   } ]
 }'''
@@ -419,8 +418,6 @@
   },
   "variables" : {
     "apiVersion" : "2019-03-01",
-=======
->>>>>>> f900ea67
     "publicIPAddressName" : "",
     "publicIPAddressID" : "",
     "publicIPAddressType" : "",
@@ -692,7 +689,8 @@
               } ]
             }
           } ]
-        }
+        },
+        "scheduledEventsProfile" : null
       },
       "doNotRunExtensionsOnOverprovisionedVMs" : true
     }
@@ -829,15 +827,10 @@
               } ]
             }
           } ]
-<<<<<<< HEAD
         },
         "scheduledEventsProfile" : null
-      }
-=======
-        }
       },
       "doNotRunExtensionsOnOverprovisionedVMs" : false
->>>>>>> f900ea67
     }
   } ]
 }'''
