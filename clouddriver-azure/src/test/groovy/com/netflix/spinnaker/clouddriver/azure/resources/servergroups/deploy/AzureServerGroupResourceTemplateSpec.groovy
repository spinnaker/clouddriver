/*
 * Copyright 2016 The original authors.
 *
 * Licensed under the Apache License, Version 2.0 (the "License");
 * you may not use this file except in compliance with the License.
 * You may obtain a copy of the License at
 *
 *    http://www.apache.org/licenses/LICENSE-2.0
 *
 * Unless required by applicable law or agreed to in writing, software
 * distributed under the License is distributed on an "AS IS" BASIS,
 * WITHOUT WARRANTIES OR CONDITIONS OF ANY KIND, either express or implied.
 * See the License for the specific language governing permissions and
 * limitations under the License.
 */

package com.netflix.spinnaker.clouddriver.azure.resources.servergroups.deploy.templates

import com.fasterxml.jackson.databind.DeserializationFeature
import com.fasterxml.jackson.databind.ObjectMapper
import com.fasterxml.jackson.databind.SerializationFeature
import com.netflix.spinnaker.clouddriver.azure.resources.servergroup.model.AzureServerGroupDescription
import com.netflix.spinnaker.clouddriver.azure.resources.vmimage.model.AzureNamedImage
import com.netflix.spinnaker.clouddriver.azure.security.AzureCredentials
import com.netflix.spinnaker.clouddriver.azure.templates.AzureServerGroupResourceTemplate
import spock.lang.Specification

class AzureServerGroupResourceTemplateSpec extends Specification {
  ObjectMapper objectMapper
  AzureServerGroupDescription description

  void setup() {
    description = createDescription(false)
    objectMapper = new ObjectMapper().configure(SerializationFeature.INDENT_OUTPUT, true)
    objectMapper.configure(DeserializationFeature.FAIL_ON_UNKNOWN_PROPERTIES, false)
  }

  def 'should generate correct ServerGroup resource template'() {
    String template = AzureServerGroupResourceTemplate.getTemplate(description)

    expect:
    template.replaceAll('"createdTime" : "\\d+"', '"createdTime" : "1234567890"').replace('\r', '') == expectedFullTemplate
  }

<<<<<<< HEAD
  def 'should generate correct ServerGroup resource template with scheduled event profile'() {
    description = createDescription(false)
    description.terminationNotBeforeTimeoutInMinutes = 15
    String template = AzureServerGroupResourceTemplate.getTemplate(description)

    expect:
    template.replaceAll('"createdTime" : "\\d+"', '"createdTime" : "1234567890"').replace('\r', '') == expectedFullTemplateWithScheduledEventsProfile
  }
  
=======
  def 'should generate correct ServerGroup resource template with windowsConfiguration timeZone'() {
    description = createDescription(false)
    description.windowsTimeZone = "Central America Standard Time"
    String template = AzureServerGroupResourceTemplate.getTemplate(description)

    expect:
    template.replaceAll('"createdTime" : "\\d+"', '"createdTime" : "1234567890"').replace('\r', '') == expectedFullTemplateWithWindowsConfigurationTimeZone
  }

>>>>>>> 9babc657
  def 'should generate correct ServerGroup resource template with doNotRunExtensionsOnOverprovisionedVMs'() {
    description = createDescription(false)
    description.doNotRunExtensionsOnOverprovisionedVMs = true
    String template = AzureServerGroupResourceTemplate.getTemplate(description)

    expect:
    template.replaceAll('"createdTime" : "\\d+"', '"createdTime" : "1234567890"').replace('\r', '') == expectedFullTemplateWithDoNotRunExtensionsOnOverprovisionedVMs
  }

  def 'should generate correct ServerGroup resource template with custom image'() {
    description = createDescription(true)
    String template = AzureServerGroupResourceTemplate.getTemplate(description)

    expect:
    template.replaceAll('"createdTime" : "\\d+"', '"createdTime" : "1234567890"').replace('\r', '') == expectedFullTemplateWithCustomImage
  }

  def 'generate server group template with extensions profile for linux'() {
    description = createCustomDescription()
    String template = AzureServerGroupResourceTemplate.getTemplate(description)

    expect:
    template.replaceAll('"createdTime" : "\\d+"', '"createdTime" : "1234567890"').replace('\r', '') == expectedCustomScriptTemplateLinux
  }

  def 'generate server group template with extension profile for windows'() {
    description = createCustomDescription(true)
    String template = AzureServerGroupResourceTemplate.getTemplate(description)

    expect:
    template.replaceAll('"createdTime" : "\\d+"', '"createdTime" : "1234567890"').replace('\r', '') == expectedCustomScriptTemplateWindows
  }

  def 'generate server group template with custom data'() {
    description = createCustomDescription()

    description.osConfig.customData = "this is test custom data"

    String template = AzureServerGroupResourceTemplate.getTemplate(description)

    expect:
    template.replaceAll('"createdTime" : "\\d+"', '"createdTime" : "1234567890"').replace('\r', '') == expectedCustomDataTemplate
  }

  def 'generate server group with custom availability zones'() {
    description = createCustomDescription()

    description.zones = ["1", "3"]

    String template = AzureServerGroupResourceTemplate.getTemplate(description)

    expect:
    template.replaceAll('"createdTime" : "\\d+"', '"createdTime" : "1234567890"').replace('\r', '') == expectedCustomZonesTemplate
  }

  def 'generate server group with custom tags'() {
    description = createCustomDescription()

    Map<String, String> tags = [:]
    tags.put("key1", "value1")
    tags.put("key2", "value2")

    description.instanceTags = tags

    String template = AzureServerGroupResourceTemplate.getTemplate(description)

    expect:
    template.replaceAll('"createdTime" : "\\d+"', '"createdTime" : "1234567890"').replace('\r', '') == expectedCustomTagsTemplate
  }

  private static AzureServerGroupDescription createDescription(boolean withCustomImage = false) {
    AzureServerGroupDescription description = new AzureServerGroupDescription()
    description.name = 'azureMASM-st1-d11'
    description.cloudProvider = 'azure'
    description.application = 'azureMASM'
    description.stack = 'st1'
    description.detail = 'd11'
    description.clusterName = description.getClusterName()
    description.region = 'westus'
    description.user = '[anonymous]'

    description.upgradePolicy = AzureServerGroupDescription.UpgradePolicy.Manual

    AzureNamedImage image = new AzureNamedImage()
    if (withCustomImage) {
      image.isCustom = true
      image.ostype = 'Linux'
      image.region = 'westus'
      image.uri = '/subscriptions/faab228d-df7a-4086-991e-e81c4659d41a/resourceGroups/zhqqi-sntest/providers/Microsoft.Compute/images/hello-karyon-rxnetty-all-20190125054410-ubuntu-1604'
    } else {
      image.sku = '14.04.3-LTS'
      image.offer = 'UbuntuServer'
      image.publisher = 'Canonical'
      image.version = 'latest'
    }
    description.image = image

    AzureServerGroupDescription.AzureScaleSetSku scaleSetSku = new AzureServerGroupDescription.AzureScaleSetSku()
    scaleSetSku.name = 'Standard_A1'
    scaleSetSku.capacity = 2
    scaleSetSku.tier = 'Standard'
    description.sku = scaleSetSku

    AzureServerGroupDescription.AzureOperatingSystemConfig config = new AzureServerGroupDescription.AzureOperatingSystemConfig()
    description.osConfig = config

    int backendPort = withCustomImage ? 22 : 3389
    description.addInboundPortConfig("InboundPortConfig", 50000, 50099, "tcp", backendPort)

    description.credentials = new AzureCredentials("", "", "", "", "", "", "", "", false)

    description
  }

  private static AzureServerGroupDescription createCustomDescription(boolean targetWindows = false) {
    AzureServerGroupDescription description = createDescription()
    AzureServerGroupDescription.AzureExtensionCustomScriptSettings extension = new AzureServerGroupDescription.AzureExtensionCustomScriptSettings()
    extension.commandToExecute = "mkdir mydir"
    extension.fileUris = ["storage1", "file2"]
    description.customScriptsSettings = extension

    //Set the OS type and backend port accordingly
    description.image.ostype = targetWindows ? "Windows" : "Linux"
    description.inboundPortConfigs[0].backendPort = targetWindows ? 3389 : 22

    description
  }

  private static String expectedFullTemplate = '''{
  "$schema" : "https://schema.management.azure.com/schemas/2015-01-01/deploymentTemplate.json#",
  "contentVersion" : "1.0.0.0",
  "parameters" : {
    "location" : {
      "type" : "string",
      "metadata" : {
        "description" : "Location to deploy"
      }
    },
    "subnetId" : {
      "type" : "string",
      "metadata" : {
        "description" : "Subnet Resource ID"
      },
      "defaultValue" : ""
    },
    "appGatewayAddressPoolId" : {
      "type" : "string",
      "metadata" : {
        "description" : "App Gateway backend address pool resource ID"
      }
    },
    "vmUserName" : {
      "type" : "securestring",
      "metadata" : {
        "description" : "Admin username on all VMs"
      },
      "defaultValue" : ""
    },
    "vmPassword" : {
      "type" : "securestring",
      "metadata" : {
        "description" : "Admin password on all VMs"
      },
      "defaultValue" : ""
    },
    "vmSshPublicKey" : {
      "type" : "securestring",
      "metadata" : {
        "description" : "SSH public key on all VMs"
      },
      "defaultValue" : ""
    },
    "loadBalancerAddressPoolId" : {
      "type" : "string",
      "metadata" : {
        "description" : "Load balancer pool ID"
      },
      "defaultValue" : ""
    },
    "loadBalancerNatPoolId" : {
      "type" : "string",
      "metadata" : {
        "description" : "Load balancer NAT pool ID"
      },
      "defaultValue" : ""
    },
    "customData" : {
      "type" : "string",
      "metadata" : {
        "description" : "custom data to pass down to the virtual machine(s)"
      },
      "defaultValue" : "sample custom data"
    }
  },
  "variables" : {
    "apiVersion" : "2019-03-01",
    "publicIPAddressName" : "",
    "publicIPAddressID" : "",
    "publicIPAddressType" : "",
    "dnsNameForLBIP" : "",
    "loadBalancerBackend" : "",
    "loadBalancerFrontEnd" : "",
    "loadBalancerName" : "",
    "loadBalancerID" : "",
    "frontEndIPConfigID" : "",
    "inboundNatPoolName" : "",
    "vhdContainerName" : "azuremasm-st1-d11",
    "osType" : {
      "publisher" : "Canonical",
      "offer" : "UbuntuServer",
      "sku" : "14.04.3-LTS",
      "version" : "latest"
    },
    "imageReference" : "[variables('osType')]",
    "uniqueStorageNameArray" : [ "[concat(uniqueString(concat(resourceGroup().id, subscription().id, 'azuremasmst1d11', '0')), 'sa')]" ]
  },
  "resources" : [ {
    "apiVersion" : "[variables('apiVersion')]",
    "name" : "[concat(variables('uniqueStorageNameArray')[copyIndex()])]",
    "type" : "Microsoft.Storage/storageAccounts",
    "location" : "[parameters('location')]",
    "tags" : {
      "appName" : "azureMASM",
      "stack" : "st1",
      "detail" : "d11",
      "cluster" : "azureMASM-st1-d11",
      "serverGroupName" : "azureMASM-st1-d11",
      "createdTime" : "1234567890"
    },
    "copy" : {
      "name" : "storageLoop",
      "count" : 1
    },
    "properties" : {
      "accountType" : "Premium_LRS"
    }
  }, {
    "apiVersion" : "[variables('apiVersion')]",
    "name" : "azureMASM-st1-d11",
    "type" : "Microsoft.Compute/virtualMachineScaleSets",
    "location" : "[parameters('location')]",
    "tags" : {
      "createdTime" : "1234567890"
    },
    "dependsOn" : [ ],
    "sku" : {
      "name" : "Standard_A1",
      "tier" : "Standard",
      "capacity" : 2
    },
    "properties" : {
      "upgradePolicy" : {
        "mode" : "Manual"
      },
      "virtualMachineProfile" : {
        "storageProfile" : {
          "osDisk" : {
            "name" : "osdisk-azureMASM-st1-d11",
            "caching" : "ReadOnly",
            "createOption" : "FromImage",
            "vhdContainers" : [ "[concat('https://', variables('uniqueStorageNameArray')[0], '.blob.core.windows.net/', variables('vhdContainerName'))]" ]
          },
          "imageReference" : "[variables('imageReference')]",
          "dataDisks" : null
        },
        "osProfile" : {
          "computerNamePrefix" : "azureMASM-",
          "adminUsername" : "[parameters('vmUserName')]",
          "adminPassword" : "[parameters('vmPassword')]",
          "customData" : "[base64(parameters('customData'))]"
        },
        "networkProfile" : {
          "networkInterfaceConfigurations" : [ {
            "name" : "nic-azureMASM-st1-d11",
            "properties" : {
              "primary" : true,
              "ipConfigurations" : [ {
                "name" : "ipc-azureMASM-st1-d11",
                "properties" : {
                  "subnet" : {
                    "id" : "[parameters('subnetId')]"
                  },
                  "loadBalancerBackendAddressPools" : [ ],
                  "loadBalancerInboundNatPools" : [ ],
                  "applicationGatewayBackendAddressPools" : [ {
                    "id" : "[parameters('appGatewayAddressPoolId')]"
                  } ]
                }
              } ]
            }
          } ]
        },
        "scheduledEventsProfile" : null
      },
      "doNotRunExtensionsOnOverprovisionedVMs" : false
    }
  } ]
}'''

  private static String expectedFullTemplateWithScheduledEventsProfile = '''{
  "$schema" : "https://schema.management.azure.com/schemas/2015-01-01/deploymentTemplate.json#",
  "contentVersion" : "1.0.0.0",
  "parameters" : {
    "location" : {
      "type" : "string",
      "metadata" : {
        "description" : "Location to deploy"
      }
    },
    "subnetId" : {
      "type" : "string",
      "metadata" : {
        "description" : "Subnet Resource ID"
      },
      "defaultValue" : ""
    },
    "appGatewayAddressPoolId" : {
      "type" : "string",
      "metadata" : {
        "description" : "App Gateway backend address pool resource ID"
      }
    },
    "vmUserName" : {
      "type" : "securestring",
      "metadata" : {
        "description" : "Admin username on all VMs"
      },
      "defaultValue" : ""
    },
    "vmPassword" : {
      "type" : "securestring",
      "metadata" : {
        "description" : "Admin password on all VMs"
      },
      "defaultValue" : ""
    },
    "vmSshPublicKey" : {
      "type" : "securestring",
      "metadata" : {
        "description" : "SSH public key on all VMs"
      },
      "defaultValue" : ""
    },
    "loadBalancerAddressPoolId" : {
      "type" : "string",
      "metadata" : {
        "description" : "Load balancer pool ID"
      },
      "defaultValue" : ""
    },
    "loadBalancerNatPoolId" : {
      "type" : "string",
      "metadata" : {
        "description" : "Load balancer NAT pool ID"
      },
      "defaultValue" : ""
    },
    "customData" : {
      "type" : "string",
      "metadata" : {
        "description" : "custom data to pass down to the virtual machine(s)"
      },
      "defaultValue" : "sample custom data"
    }
  },
  "variables" : {
    "apiVersion" : "2019-03-01",
    "publicIPAddressName" : "",
    "publicIPAddressID" : "",
    "publicIPAddressType" : "",
    "dnsNameForLBIP" : "",
    "loadBalancerBackend" : "",
    "loadBalancerFrontEnd" : "",
    "loadBalancerName" : "",
    "loadBalancerID" : "",
    "frontEndIPConfigID" : "",
    "inboundNatPoolName" : "",
    "vhdContainerName" : "azuremasm-st1-d11",
    "osType" : {
      "publisher" : "Canonical",
      "offer" : "UbuntuServer",
      "sku" : "14.04.3-LTS",
      "version" : "latest"
    },
    "imageReference" : "[variables('osType')]",
    "uniqueStorageNameArray" : [ "[concat(uniqueString(concat(resourceGroup().id, subscription().id, 'azuremasmst1d11', '0')), 'sa')]" ]
  },
  "resources" : [ {
    "apiVersion" : "[variables('apiVersion')]",
    "name" : "[concat(variables('uniqueStorageNameArray')[copyIndex()])]",
    "type" : "Microsoft.Storage/storageAccounts",
    "location" : "[parameters('location')]",
    "tags" : {
      "appName" : "azureMASM",
      "stack" : "st1",
      "detail" : "d11",
      "cluster" : "azureMASM-st1-d11",
      "serverGroupName" : "azureMASM-st1-d11",
      "createdTime" : "1234567890"
    },
    "copy" : {
      "name" : "storageLoop",
      "count" : 1
    },
    "properties" : {
      "accountType" : "Premium_LRS"
    }
  }, {
    "apiVersion" : "[variables('apiVersion')]",
    "name" : "azureMASM-st1-d11",
    "type" : "Microsoft.Compute/virtualMachineScaleSets",
    "location" : "[parameters('location')]",
    "tags" : {
      "createdTime" : "1234567890"
    },
    "dependsOn" : [ ],
    "sku" : {
      "name" : "Standard_A1",
      "tier" : "Standard",
      "capacity" : 2
    },
    "properties" : {
      "upgradePolicy" : {
        "mode" : "Manual"
      },
      "virtualMachineProfile" : {
        "storageProfile" : {
          "osDisk" : {
            "name" : "osdisk-azureMASM-st1-d11",
            "caching" : "ReadOnly",
            "createOption" : "FromImage",
            "vhdContainers" : [ "[concat('https://', variables('uniqueStorageNameArray')[0], '.blob.core.windows.net/', variables('vhdContainerName'))]" ]
          },
          "imageReference" : "[variables('imageReference')]",
          "dataDisks" : null
        },
        "osProfile" : {
          "computerNamePrefix" : "azureMASM-",
          "adminUsername" : "[parameters('vmUserName')]",
          "adminPassword" : "[parameters('vmPassword')]",
          "customData" : "[base64(parameters('customData'))]"
        },
        "networkProfile" : {
          "networkInterfaceConfigurations" : [ {
            "name" : "nic-azureMASM-st1-d11",
            "properties" : {
              "primary" : true,
              "ipConfigurations" : [ {
                "name" : "ipc-azureMASM-st1-d11",
                "properties" : {
                  "subnet" : {
                    "id" : "[parameters('subnetId')]"
                  },
                  "loadBalancerBackendAddressPools" : [ ],
                  "loadBalancerInboundNatPools" : [ ],
                  "applicationGatewayBackendAddressPools" : [ {
                    "id" : "[parameters('appGatewayAddressPoolId')]"
                  } ]
                }
              } ]
            }
          } ]
        },
        "scheduledEventsProfile" : {
          "terminateNotificationProfile" : {
            "notBeforeTimeout" : "PT15M",
            "enable" : true
          }
        }
      },
      "doNotRunExtensionsOnOverprovisionedVMs" : false
    }
  } ]
}'''

  private static String expectedFullTemplateWithDoNotRunExtensionsOnOverprovisionedVMs = '''{
  "$schema" : "https://schema.management.azure.com/schemas/2015-01-01/deploymentTemplate.json#",
  "contentVersion" : "1.0.0.0",
  "parameters" : {
    "location" : {
      "type" : "string",
      "metadata" : {
        "description" : "Location to deploy"
      }
    },
    "subnetId" : {
      "type" : "string",
      "metadata" : {
        "description" : "Subnet Resource ID"
      },
      "defaultValue" : ""
    },
    "appGatewayAddressPoolId" : {
      "type" : "string",
      "metadata" : {
        "description" : "App Gateway backend address pool resource ID"
      }
    },
    "vmUserName" : {
      "type" : "securestring",
      "metadata" : {
        "description" : "Admin username on all VMs"
      },
      "defaultValue" : ""
    },
    "vmPassword" : {
      "type" : "securestring",
      "metadata" : {
        "description" : "Admin password on all VMs"
      },
      "defaultValue" : ""
    },
    "vmSshPublicKey" : {
      "type" : "securestring",
      "metadata" : {
        "description" : "SSH public key on all VMs"
      },
      "defaultValue" : ""
    },
    "loadBalancerAddressPoolId" : {
      "type" : "string",
      "metadata" : {
        "description" : "Load balancer pool ID"
      },
      "defaultValue" : ""
    },
    "loadBalancerNatPoolId" : {
      "type" : "string",
      "metadata" : {
        "description" : "Load balancer NAT pool ID"
      },
      "defaultValue" : ""
    },
    "customData" : {
      "type" : "string",
      "metadata" : {
        "description" : "custom data to pass down to the virtual machine(s)"
      },
      "defaultValue" : "sample custom data"
    }
  },
  "variables" : {
    "apiVersion" : "2019-03-01",
    "publicIPAddressName" : "",
    "publicIPAddressID" : "",
    "publicIPAddressType" : "",
    "dnsNameForLBIP" : "",
    "loadBalancerBackend" : "",
    "loadBalancerFrontEnd" : "",
    "loadBalancerName" : "",
    "loadBalancerID" : "",
    "frontEndIPConfigID" : "",
    "inboundNatPoolName" : "",
    "vhdContainerName" : "azuremasm-st1-d11",
    "osType" : {
      "publisher" : "Canonical",
      "offer" : "UbuntuServer",
      "sku" : "14.04.3-LTS",
      "version" : "latest"
    },
    "imageReference" : "[variables('osType')]",
    "uniqueStorageNameArray" : [ "[concat(uniqueString(concat(resourceGroup().id, subscription().id, 'azuremasmst1d11', '0')), 'sa')]" ]
  },
  "resources" : [ {
    "apiVersion" : "[variables('apiVersion')]",
    "name" : "[concat(variables('uniqueStorageNameArray')[copyIndex()])]",
    "type" : "Microsoft.Storage/storageAccounts",
    "location" : "[parameters('location')]",
    "tags" : {
      "appName" : "azureMASM",
      "stack" : "st1",
      "detail" : "d11",
      "cluster" : "azureMASM-st1-d11",
      "serverGroupName" : "azureMASM-st1-d11",
      "createdTime" : "1234567890"
    },
    "copy" : {
      "name" : "storageLoop",
      "count" : 1
    },
    "properties" : {
      "accountType" : "Premium_LRS"
    }
  }, {
    "apiVersion" : "[variables('apiVersion')]",
    "name" : "azureMASM-st1-d11",
    "type" : "Microsoft.Compute/virtualMachineScaleSets",
    "location" : "[parameters('location')]",
    "tags" : {
      "createdTime" : "1234567890"
    },
    "dependsOn" : [ ],
    "sku" : {
      "name" : "Standard_A1",
      "tier" : "Standard",
      "capacity" : 2
    },
    "properties" : {
      "upgradePolicy" : {
        "mode" : "Manual"
      },
      "virtualMachineProfile" : {
        "storageProfile" : {
          "osDisk" : {
            "name" : "osdisk-azureMASM-st1-d11",
            "caching" : "ReadOnly",
            "createOption" : "FromImage",
            "vhdContainers" : [ "[concat('https://', variables('uniqueStorageNameArray')[0], '.blob.core.windows.net/', variables('vhdContainerName'))]" ]
          },
          "imageReference" : "[variables('imageReference')]",
          "dataDisks" : null
        },
        "osProfile" : {
          "computerNamePrefix" : "azureMASM-",
          "adminUsername" : "[parameters('vmUserName')]",
          "adminPassword" : "[parameters('vmPassword')]",
          "customData" : "[base64(parameters('customData'))]"
        },
        "networkProfile" : {
          "networkInterfaceConfigurations" : [ {
            "name" : "nic-azureMASM-st1-d11",
            "properties" : {
              "primary" : true,
              "ipConfigurations" : [ {
                "name" : "ipc-azureMASM-st1-d11",
                "properties" : {
                  "subnet" : {
                    "id" : "[parameters('subnetId')]"
                  },
                  "loadBalancerBackendAddressPools" : [ ],
                  "loadBalancerInboundNatPools" : [ ],
                  "applicationGatewayBackendAddressPools" : [ {
                    "id" : "[parameters('appGatewayAddressPoolId')]"
                  } ]
                }
              } ]
            }
          } ]
        },
        "scheduledEventsProfile" : null
      },
      "doNotRunExtensionsOnOverprovisionedVMs" : true
    }
  } ]
}'''

  private static String expectedFullTemplateWithWindowsConfigurationTimeZone = '''{
  "$schema" : "https://schema.management.azure.com/schemas/2015-01-01/deploymentTemplate.json#",
  "contentVersion" : "1.0.0.0",
  "parameters" : {
    "location" : {
      "type" : "string",
      "metadata" : {
        "description" : "Location to deploy"
      }
    },
    "subnetId" : {
      "type" : "string",
      "metadata" : {
        "description" : "Subnet Resource ID"
      },
      "defaultValue" : ""
    },
    "appGatewayAddressPoolId" : {
      "type" : "string",
      "metadata" : {
        "description" : "App Gateway backend address pool resource ID"
      }
    },
    "vmUserName" : {
      "type" : "securestring",
      "metadata" : {
        "description" : "Admin username on all VMs"
      },
      "defaultValue" : ""
    },
    "vmPassword" : {
      "type" : "securestring",
      "metadata" : {
        "description" : "Admin password on all VMs"
      },
      "defaultValue" : ""
    },
    "vmSshPublicKey" : {
      "type" : "securestring",
      "metadata" : {
        "description" : "SSH public key on all VMs"
      },
      "defaultValue" : ""
    },
    "loadBalancerAddressPoolId" : {
      "type" : "string",
      "metadata" : {
        "description" : "Load balancer pool ID"
      },
      "defaultValue" : ""
    },
    "loadBalancerNatPoolId" : {
      "type" : "string",
      "metadata" : {
        "description" : "Load balancer NAT pool ID"
      },
      "defaultValue" : ""
    },
    "customData" : {
      "type" : "string",
      "metadata" : {
        "description" : "custom data to pass down to the virtual machine(s)"
      },
      "defaultValue" : "sample custom data"
    }
  },
  "variables" : {
    "apiVersion" : "2019-03-01",
    "publicIPAddressName" : "",
    "publicIPAddressID" : "",
    "publicIPAddressType" : "",
    "dnsNameForLBIP" : "",
    "loadBalancerBackend" : "",
    "loadBalancerFrontEnd" : "",
    "loadBalancerName" : "",
    "loadBalancerID" : "",
    "frontEndIPConfigID" : "",
    "inboundNatPoolName" : "",
    "vhdContainerName" : "azuremasm-st1-d11",
    "osType" : {
      "publisher" : "Canonical",
      "offer" : "UbuntuServer",
      "sku" : "14.04.3-LTS",
      "version" : "latest"
    },
    "imageReference" : "[variables('osType')]",
    "uniqueStorageNameArray" : [ "[concat(uniqueString(concat(resourceGroup().id, subscription().id, 'azuremasmst1d11', '0')), 'sa')]" ]
  },
  "resources" : [ {
    "apiVersion" : "[variables('apiVersion')]",
    "name" : "[concat(variables('uniqueStorageNameArray')[copyIndex()])]",
    "type" : "Microsoft.Storage/storageAccounts",
    "location" : "[parameters('location')]",
    "tags" : {
      "appName" : "azureMASM",
      "stack" : "st1",
      "detail" : "d11",
      "cluster" : "azureMASM-st1-d11",
      "serverGroupName" : "azureMASM-st1-d11",
      "createdTime" : "1234567890"
    },
    "copy" : {
      "name" : "storageLoop",
      "count" : 1
    },
    "properties" : {
      "accountType" : "Premium_LRS"
    }
  }, {
    "apiVersion" : "[variables('apiVersion')]",
    "name" : "azureMASM-st1-d11",
    "type" : "Microsoft.Compute/virtualMachineScaleSets",
    "location" : "[parameters('location')]",
    "tags" : {
      "createdTime" : "1234567890"
    },
    "dependsOn" : [ ],
    "sku" : {
      "name" : "Standard_A1",
      "tier" : "Standard",
      "capacity" : 2
    },
    "properties" : {
      "upgradePolicy" : {
        "mode" : "Manual"
      },
      "virtualMachineProfile" : {
        "storageProfile" : {
          "osDisk" : {
            "name" : "osdisk-azureMASM-st1-d11",
            "caching" : "ReadOnly",
            "createOption" : "FromImage",
            "vhdContainers" : [ "[concat('https://', variables('uniqueStorageNameArray')[0], '.blob.core.windows.net/', variables('vhdContainerName'))]" ]
          },
          "imageReference" : "[variables('imageReference')]",
          "dataDisks" : null
        },
        "osProfile" : {
          "computerNamePrefix" : "azureMASM-",
          "adminUsername" : "[parameters('vmUserName')]",
          "adminPassword" : "[parameters('vmPassword')]",
          "customData" : "[base64(parameters('customData'))]",
          "windowsConfiguration" : {
            "timeZone" : "Central America Standard Time"
          }
        },
        "networkProfile" : {
          "networkInterfaceConfigurations" : [ {
            "name" : "nic-azureMASM-st1-d11",
            "properties" : {
              "primary" : true,
              "ipConfigurations" : [ {
                "name" : "ipc-azureMASM-st1-d11",
                "properties" : {
                  "subnet" : {
                    "id" : "[parameters('subnetId')]"
                  },
                  "loadBalancerBackendAddressPools" : [ ],
                  "loadBalancerInboundNatPools" : [ ],
                  "applicationGatewayBackendAddressPools" : [ {
                    "id" : "[parameters('appGatewayAddressPoolId')]"
                  } ]
                }
              } ]
            }
          } ]
        }
      },
      "doNotRunExtensionsOnOverprovisionedVMs" : false
    }
  } ]
}'''

  private static String expectedFullTemplateWithCustomImage = '''{
  "$schema" : "https://schema.management.azure.com/schemas/2015-01-01/deploymentTemplate.json#",
  "contentVersion" : "1.0.0.0",
  "parameters" : {
    "location" : {
      "type" : "string",
      "metadata" : {
        "description" : "Location to deploy"
      }
    },
    "subnetId" : {
      "type" : "string",
      "metadata" : {
        "description" : "Subnet Resource ID"
      },
      "defaultValue" : ""
    },
    "appGatewayAddressPoolId" : {
      "type" : "string",
      "metadata" : {
        "description" : "App Gateway backend address pool resource ID"
      }
    },
    "vmUserName" : {
      "type" : "securestring",
      "metadata" : {
        "description" : "Admin username on all VMs"
      },
      "defaultValue" : ""
    },
    "vmPassword" : {
      "type" : "securestring",
      "metadata" : {
        "description" : "Admin password on all VMs"
      },
      "defaultValue" : ""
    },
    "vmSshPublicKey" : {
      "type" : "securestring",
      "metadata" : {
        "description" : "SSH public key on all VMs"
      },
      "defaultValue" : ""
    },
    "loadBalancerAddressPoolId" : {
      "type" : "string",
      "metadata" : {
        "description" : "Load balancer pool ID"
      },
      "defaultValue" : ""
    },
    "loadBalancerNatPoolId" : {
      "type" : "string",
      "metadata" : {
        "description" : "Load balancer NAT pool ID"
      },
      "defaultValue" : ""
    },
    "customData" : {
      "type" : "string",
      "metadata" : {
        "description" : "custom data to pass down to the virtual machine(s)"
      },
      "defaultValue" : "sample custom data"
    }
  },
  "variables" : {
    "apiVersion" : "2019-03-01",
    "publicIPAddressName" : "",
    "publicIPAddressID" : "",
    "publicIPAddressType" : "",
    "dnsNameForLBIP" : "",
    "loadBalancerBackend" : "",
    "loadBalancerFrontEnd" : "",
    "loadBalancerName" : "",
    "loadBalancerID" : "",
    "frontEndIPConfigID" : "",
    "inboundNatPoolName" : ""
  },
  "resources" : [ {
    "apiVersion" : "[variables('apiVersion')]",
    "name" : "azureMASM-st1-d11",
    "type" : "Microsoft.Compute/virtualMachineScaleSets",
    "location" : "[parameters('location')]",
    "tags" : {
      "createdTime" : "1234567890"
    },
    "dependsOn" : [ ],
    "sku" : {
      "name" : "Standard_A1",
      "tier" : "Standard",
      "capacity" : 2
    },
    "properties" : {
      "upgradePolicy" : {
        "mode" : "Manual"
      },
      "virtualMachineProfile" : {
        "storageProfile" : {
          "imageReference" : {
            "id" : "/subscriptions/faab228d-df7a-4086-991e-e81c4659d41a/resourceGroups/zhqqi-sntest/providers/Microsoft.Compute/images/hello-karyon-rxnetty-all-20190125054410-ubuntu-1604"
          },
          "dataDisks" : null
        },
        "osProfile" : {
          "computerNamePrefix" : "azureMASM-",
          "adminUsername" : "[parameters('vmUserName')]",
          "adminPassword" : "[parameters('vmPassword')]",
          "customData" : "[base64(parameters('customData'))]"
        },
        "networkProfile" : {
          "networkInterfaceConfigurations" : [ {
            "name" : "nic-azureMASM-st1-d11",
            "properties" : {
              "primary" : true,
              "ipConfigurations" : [ {
                "name" : "ipc-azureMASM-st1-d11",
                "properties" : {
                  "subnet" : {
                    "id" : "[parameters('subnetId')]"
                  },
                  "loadBalancerBackendAddressPools" : [ ],
                  "loadBalancerInboundNatPools" : [ ],
                  "applicationGatewayBackendAddressPools" : [ {
                    "id" : "[parameters('appGatewayAddressPoolId')]"
                  } ]
                }
              } ]
            }
          } ]
        },
        "scheduledEventsProfile" : null
      },
      "doNotRunExtensionsOnOverprovisionedVMs" : false
    }
  } ]
}'''

  private static String expectedCustomScriptTemplateLinux = '''{
  "$schema" : "https://schema.management.azure.com/schemas/2015-01-01/deploymentTemplate.json#",
  "contentVersion" : "1.0.0.0",
  "parameters" : {
    "location" : {
      "type" : "string",
      "metadata" : {
        "description" : "Location to deploy"
      }
    },
    "subnetId" : {
      "type" : "string",
      "metadata" : {
        "description" : "Subnet Resource ID"
      },
      "defaultValue" : ""
    },
    "appGatewayAddressPoolId" : {
      "type" : "string",
      "metadata" : {
        "description" : "App Gateway backend address pool resource ID"
      }
    },
    "vmUserName" : {
      "type" : "securestring",
      "metadata" : {
        "description" : "Admin username on all VMs"
      },
      "defaultValue" : ""
    },
    "vmPassword" : {
      "type" : "securestring",
      "metadata" : {
        "description" : "Admin password on all VMs"
      },
      "defaultValue" : ""
    },
    "vmSshPublicKey" : {
      "type" : "securestring",
      "metadata" : {
        "description" : "SSH public key on all VMs"
      },
      "defaultValue" : ""
    },
    "loadBalancerAddressPoolId" : {
      "type" : "string",
      "metadata" : {
        "description" : "Load balancer pool ID"
      },
      "defaultValue" : ""
    },
    "loadBalancerNatPoolId" : {
      "type" : "string",
      "metadata" : {
        "description" : "Load balancer NAT pool ID"
      },
      "defaultValue" : ""
    },
    "customData" : {
      "type" : "string",
      "metadata" : {
        "description" : "custom data to pass down to the virtual machine(s)"
      },
      "defaultValue" : "sample custom data"
    }
  },
  "variables" : {
    "apiVersion" : "2019-03-01",
    "publicIPAddressName" : "",
    "publicIPAddressID" : "",
    "publicIPAddressType" : "",
    "dnsNameForLBIP" : "",
    "loadBalancerBackend" : "",
    "loadBalancerFrontEnd" : "",
    "loadBalancerName" : "",
    "loadBalancerID" : "",
    "frontEndIPConfigID" : "",
    "inboundNatPoolName" : "",
    "vhdContainerName" : "azuremasm-st1-d11",
    "osType" : {
      "publisher" : "Canonical",
      "offer" : "UbuntuServer",
      "sku" : "14.04.3-LTS",
      "version" : "latest"
    },
    "imageReference" : "[variables('osType')]",
    "uniqueStorageNameArray" : [ "[concat(uniqueString(concat(resourceGroup().id, subscription().id, 'azuremasmst1d11', '0')), 'sa')]" ]
  },
  "resources" : [ {
    "apiVersion" : "[variables('apiVersion')]",
    "name" : "[concat(variables('uniqueStorageNameArray')[copyIndex()])]",
    "type" : "Microsoft.Storage/storageAccounts",
    "location" : "[parameters('location')]",
    "tags" : {
      "appName" : "azureMASM",
      "stack" : "st1",
      "detail" : "d11",
      "cluster" : "azureMASM-st1-d11",
      "serverGroupName" : "azureMASM-st1-d11",
      "createdTime" : "1234567890"
    },
    "copy" : {
      "name" : "storageLoop",
      "count" : 1
    },
    "properties" : {
      "accountType" : "Premium_LRS"
    }
  }, {
    "apiVersion" : "[variables('apiVersion')]",
    "name" : "azureMASM-st1-d11",
    "type" : "Microsoft.Compute/virtualMachineScaleSets",
    "location" : "[parameters('location')]",
    "tags" : {
      "createdTime" : "1234567890"
    },
    "dependsOn" : [ ],
    "sku" : {
      "name" : "Standard_A1",
      "tier" : "Standard",
      "capacity" : 2
    },
    "properties" : {
      "upgradePolicy" : {
        "mode" : "Manual"
      },
      "virtualMachineProfile" : {
        "storageProfile" : {
          "osDisk" : {
            "name" : "osdisk-azureMASM-st1-d11",
            "caching" : "ReadOnly",
            "createOption" : "FromImage",
            "vhdContainers" : [ "[concat('https://', variables('uniqueStorageNameArray')[0], '.blob.core.windows.net/', variables('vhdContainerName'))]" ]
          },
          "imageReference" : "[variables('imageReference')]",
          "dataDisks" : null
        },
        "osProfile" : {
          "computerNamePrefix" : "azureMASM-",
          "adminUsername" : "[parameters('vmUserName')]",
          "adminPassword" : "[parameters('vmPassword')]",
          "customData" : "[base64(parameters('customData'))]"
        },
        "networkProfile" : {
          "networkInterfaceConfigurations" : [ {
            "name" : "nic-azureMASM-st1-d11",
            "properties" : {
              "primary" : true,
              "ipConfigurations" : [ {
                "name" : "ipc-azureMASM-st1-d11",
                "properties" : {
                  "subnet" : {
                    "id" : "[parameters('subnetId')]"
                  },
                  "loadBalancerBackendAddressPools" : [ ],
                  "loadBalancerInboundNatPools" : [ ],
                  "applicationGatewayBackendAddressPools" : [ {
                    "id" : "[parameters('appGatewayAddressPoolId')]"
                  } ]
                }
              } ]
            }
          } ]
        },
        "scheduledEventsProfile" : null,
        "extensionProfile" : {
          "extensions" : [ {
            "name" : "azureMASM_ext",
            "properties" : {
              "publisher" : "Microsoft.Azure.Extensions",
              "type" : "CustomScript",
              "typeHandlerVersion" : "2.0",
              "autoUpgradeMinorVersion" : true,
              "settings" : {
                "fileUris" : [ "storage1", "file2" ],
                "commandToExecute" : "mkdir mydir"
              }
            }
          } ]
        }
      },
      "doNotRunExtensionsOnOverprovisionedVMs" : false
    }
  } ]
}'''

  private static String expectedCustomScriptTemplateWindows = '''{
  "$schema" : "https://schema.management.azure.com/schemas/2015-01-01/deploymentTemplate.json#",
  "contentVersion" : "1.0.0.0",
  "parameters" : {
    "location" : {
      "type" : "string",
      "metadata" : {
        "description" : "Location to deploy"
      }
    },
    "subnetId" : {
      "type" : "string",
      "metadata" : {
        "description" : "Subnet Resource ID"
      },
      "defaultValue" : ""
    },
    "appGatewayAddressPoolId" : {
      "type" : "string",
      "metadata" : {
        "description" : "App Gateway backend address pool resource ID"
      }
    },
    "vmUserName" : {
      "type" : "securestring",
      "metadata" : {
        "description" : "Admin username on all VMs"
      },
      "defaultValue" : ""
    },
    "vmPassword" : {
      "type" : "securestring",
      "metadata" : {
        "description" : "Admin password on all VMs"
      },
      "defaultValue" : ""
    },
    "vmSshPublicKey" : {
      "type" : "securestring",
      "metadata" : {
        "description" : "SSH public key on all VMs"
      },
      "defaultValue" : ""
    },
    "loadBalancerAddressPoolId" : {
      "type" : "string",
      "metadata" : {
        "description" : "Load balancer pool ID"
      },
      "defaultValue" : ""
    },
    "loadBalancerNatPoolId" : {
      "type" : "string",
      "metadata" : {
        "description" : "Load balancer NAT pool ID"
      },
      "defaultValue" : ""
    },
    "customData" : {
      "type" : "string",
      "metadata" : {
        "description" : "custom data to pass down to the virtual machine(s)"
      },
      "defaultValue" : "sample custom data"
    }
  },
  "variables" : {
    "apiVersion" : "2019-03-01",
    "publicIPAddressName" : "",
    "publicIPAddressID" : "",
    "publicIPAddressType" : "",
    "dnsNameForLBIP" : "",
    "loadBalancerBackend" : "",
    "loadBalancerFrontEnd" : "",
    "loadBalancerName" : "",
    "loadBalancerID" : "",
    "frontEndIPConfigID" : "",
    "inboundNatPoolName" : "",
    "vhdContainerName" : "azuremasm-st1-d11",
    "osType" : {
      "publisher" : "Canonical",
      "offer" : "UbuntuServer",
      "sku" : "14.04.3-LTS",
      "version" : "latest"
    },
    "imageReference" : "[variables('osType')]",
    "uniqueStorageNameArray" : [ "[concat(uniqueString(concat(resourceGroup().id, subscription().id, 'azuremasmst1d11', '0')), 'sa')]" ]
  },
  "resources" : [ {
    "apiVersion" : "[variables('apiVersion')]",
    "name" : "[concat(variables('uniqueStorageNameArray')[copyIndex()])]",
    "type" : "Microsoft.Storage/storageAccounts",
    "location" : "[parameters('location')]",
    "tags" : {
      "appName" : "azureMASM",
      "stack" : "st1",
      "detail" : "d11",
      "cluster" : "azureMASM-st1-d11",
      "serverGroupName" : "azureMASM-st1-d11",
      "createdTime" : "1234567890"
    },
    "copy" : {
      "name" : "storageLoop",
      "count" : 1
    },
    "properties" : {
      "accountType" : "Premium_LRS"
    }
  }, {
    "apiVersion" : "[variables('apiVersion')]",
    "name" : "azureMASM-st1-d11",
    "type" : "Microsoft.Compute/virtualMachineScaleSets",
    "location" : "[parameters('location')]",
    "tags" : {
      "createdTime" : "1234567890"
    },
    "dependsOn" : [ ],
    "sku" : {
      "name" : "Standard_A1",
      "tier" : "Standard",
      "capacity" : 2
    },
    "properties" : {
      "upgradePolicy" : {
        "mode" : "Manual"
      },
      "virtualMachineProfile" : {
        "storageProfile" : {
          "osDisk" : {
            "name" : "osdisk-azureMASM-st1-d11",
            "caching" : "ReadOnly",
            "createOption" : "FromImage",
            "vhdContainers" : [ "[concat('https://', variables('uniqueStorageNameArray')[0], '.blob.core.windows.net/', variables('vhdContainerName'))]" ]
          },
          "imageReference" : "[variables('imageReference')]",
          "dataDisks" : null
        },
        "osProfile" : {
          "computerNamePrefix" : "azureMASM",
          "adminUsername" : "[parameters('vmUserName')]",
          "adminPassword" : "[parameters('vmPassword')]",
          "customData" : "[base64(parameters('customData'))]"
        },
        "networkProfile" : {
          "networkInterfaceConfigurations" : [ {
            "name" : "nic-azureMASM-st1-d11",
            "properties" : {
              "primary" : true,
              "ipConfigurations" : [ {
                "name" : "ipc-azureMASM-st1-d11",
                "properties" : {
                  "subnet" : {
                    "id" : "[parameters('subnetId')]"
                  },
                  "loadBalancerBackendAddressPools" : [ ],
                  "loadBalancerInboundNatPools" : [ ],
                  "applicationGatewayBackendAddressPools" : [ {
                    "id" : "[parameters('appGatewayAddressPoolId')]"
                  } ]
                }
              } ]
            }
          } ]
        },
        "scheduledEventsProfile" : null,
        "extensionProfile" : {
          "extensions" : [ {
            "name" : "azureMASM_ext",
            "properties" : {
              "publisher" : "Microsoft.Compute",
              "type" : "CustomScriptExtension",
              "typeHandlerVersion" : "1.8",
              "autoUpgradeMinorVersion" : true,
              "settings" : {
                "fileUris" : [ "storage1", "file2" ],
                "commandToExecute" : "mkdir mydir"
              }
            }
          } ]
        }
      },
      "doNotRunExtensionsOnOverprovisionedVMs" : false
    }
  } ]
}'''

  private static String expectedCustomDataTemplate = '''{
  "$schema" : "https://schema.management.azure.com/schemas/2015-01-01/deploymentTemplate.json#",
  "contentVersion" : "1.0.0.0",
  "parameters" : {
    "location" : {
      "type" : "string",
      "metadata" : {
        "description" : "Location to deploy"
      }
    },
    "subnetId" : {
      "type" : "string",
      "metadata" : {
        "description" : "Subnet Resource ID"
      },
      "defaultValue" : ""
    },
    "appGatewayAddressPoolId" : {
      "type" : "string",
      "metadata" : {
        "description" : "App Gateway backend address pool resource ID"
      }
    },
    "vmUserName" : {
      "type" : "securestring",
      "metadata" : {
        "description" : "Admin username on all VMs"
      },
      "defaultValue" : ""
    },
    "vmPassword" : {
      "type" : "securestring",
      "metadata" : {
        "description" : "Admin password on all VMs"
      },
      "defaultValue" : ""
    },
    "vmSshPublicKey" : {
      "type" : "securestring",
      "metadata" : {
        "description" : "SSH public key on all VMs"
      },
      "defaultValue" : ""
    },
    "loadBalancerAddressPoolId" : {
      "type" : "string",
      "metadata" : {
        "description" : "Load balancer pool ID"
      },
      "defaultValue" : ""
    },
    "loadBalancerNatPoolId" : {
      "type" : "string",
      "metadata" : {
        "description" : "Load balancer NAT pool ID"
      },
      "defaultValue" : ""
    },
    "customData" : {
      "type" : "string",
      "metadata" : {
        "description" : "custom data to pass down to the virtual machine(s)"
      },
      "defaultValue" : "sample custom data"
    }
  },
  "variables" : {
    "apiVersion" : "2019-03-01",
    "publicIPAddressName" : "",
    "publicIPAddressID" : "",
    "publicIPAddressType" : "",
    "dnsNameForLBIP" : "",
    "loadBalancerBackend" : "",
    "loadBalancerFrontEnd" : "",
    "loadBalancerName" : "",
    "loadBalancerID" : "",
    "frontEndIPConfigID" : "",
    "inboundNatPoolName" : "",
    "vhdContainerName" : "azuremasm-st1-d11",
    "osType" : {
      "publisher" : "Canonical",
      "offer" : "UbuntuServer",
      "sku" : "14.04.3-LTS",
      "version" : "latest"
    },
    "imageReference" : "[variables('osType')]",
    "uniqueStorageNameArray" : [ "[concat(uniqueString(concat(resourceGroup().id, subscription().id, 'azuremasmst1d11', '0')), 'sa')]" ]
  },
  "resources" : [ {
    "apiVersion" : "[variables('apiVersion')]",
    "name" : "[concat(variables('uniqueStorageNameArray')[copyIndex()])]",
    "type" : "Microsoft.Storage/storageAccounts",
    "location" : "[parameters('location')]",
    "tags" : {
      "appName" : "azureMASM",
      "stack" : "st1",
      "detail" : "d11",
      "cluster" : "azureMASM-st1-d11",
      "serverGroupName" : "azureMASM-st1-d11",
      "createdTime" : "1234567890"
    },
    "copy" : {
      "name" : "storageLoop",
      "count" : 1
    },
    "properties" : {
      "accountType" : "Premium_LRS"
    }
  }, {
    "apiVersion" : "[variables('apiVersion')]",
    "name" : "azureMASM-st1-d11",
    "type" : "Microsoft.Compute/virtualMachineScaleSets",
    "location" : "[parameters('location')]",
    "tags" : {
      "createdTime" : "1234567890"
    },
    "dependsOn" : [ ],
    "sku" : {
      "name" : "Standard_A1",
      "tier" : "Standard",
      "capacity" : 2
    },
    "properties" : {
      "upgradePolicy" : {
        "mode" : "Manual"
      },
      "virtualMachineProfile" : {
        "storageProfile" : {
          "osDisk" : {
            "name" : "osdisk-azureMASM-st1-d11",
            "caching" : "ReadOnly",
            "createOption" : "FromImage",
            "vhdContainers" : [ "[concat('https://', variables('uniqueStorageNameArray')[0], '.blob.core.windows.net/', variables('vhdContainerName'))]" ]
          },
          "imageReference" : "[variables('imageReference')]",
          "dataDisks" : null
        },
        "osProfile" : {
          "computerNamePrefix" : "azureMASM-",
          "adminUsername" : "[parameters('vmUserName')]",
          "adminPassword" : "[parameters('vmPassword')]",
          "customData" : "[base64(parameters('customData'))]"
        },
        "networkProfile" : {
          "networkInterfaceConfigurations" : [ {
            "name" : "nic-azureMASM-st1-d11",
            "properties" : {
              "primary" : true,
              "ipConfigurations" : [ {
                "name" : "ipc-azureMASM-st1-d11",
                "properties" : {
                  "subnet" : {
                    "id" : "[parameters('subnetId')]"
                  },
                  "loadBalancerBackendAddressPools" : [ ],
                  "loadBalancerInboundNatPools" : [ ],
                  "applicationGatewayBackendAddressPools" : [ {
                    "id" : "[parameters('appGatewayAddressPoolId')]"
                  } ]
                }
              } ]
            }
          } ]
        },
        "scheduledEventsProfile" : null,
        "extensionProfile" : {
          "extensions" : [ {
            "name" : "azureMASM_ext",
            "properties" : {
              "publisher" : "Microsoft.Azure.Extensions",
              "type" : "CustomScript",
              "typeHandlerVersion" : "2.0",
              "autoUpgradeMinorVersion" : true,
              "settings" : {
                "fileUris" : [ "storage1", "file2" ],
                "commandToExecute" : "mkdir mydir"
              }
            }
          } ]
        }
      },
      "doNotRunExtensionsOnOverprovisionedVMs" : false
    }
  } ]
}'''

  private static String expectedCustomZonesTemplate = '''{
  "$schema" : "https://schema.management.azure.com/schemas/2015-01-01/deploymentTemplate.json#",
  "contentVersion" : "1.0.0.0",
  "parameters" : {
    "location" : {
      "type" : "string",
      "metadata" : {
        "description" : "Location to deploy"
      }
    },
    "subnetId" : {
      "type" : "string",
      "metadata" : {
        "description" : "Subnet Resource ID"
      },
      "defaultValue" : ""
    },
    "appGatewayAddressPoolId" : {
      "type" : "string",
      "metadata" : {
        "description" : "App Gateway backend address pool resource ID"
      }
    },
    "vmUserName" : {
      "type" : "securestring",
      "metadata" : {
        "description" : "Admin username on all VMs"
      },
      "defaultValue" : ""
    },
    "vmPassword" : {
      "type" : "securestring",
      "metadata" : {
        "description" : "Admin password on all VMs"
      },
      "defaultValue" : ""
    },
    "vmSshPublicKey" : {
      "type" : "securestring",
      "metadata" : {
        "description" : "SSH public key on all VMs"
      },
      "defaultValue" : ""
    },
    "loadBalancerAddressPoolId" : {
      "type" : "string",
      "metadata" : {
        "description" : "Load balancer pool ID"
      },
      "defaultValue" : ""
    },
    "loadBalancerNatPoolId" : {
      "type" : "string",
      "metadata" : {
        "description" : "Load balancer NAT pool ID"
      },
      "defaultValue" : ""
    },
    "customData" : {
      "type" : "string",
      "metadata" : {
        "description" : "custom data to pass down to the virtual machine(s)"
      },
      "defaultValue" : "sample custom data"
    }
  },
  "variables" : {
    "apiVersion" : "2019-03-01",
    "publicIPAddressName" : "",
    "publicIPAddressID" : "",
    "publicIPAddressType" : "",
    "dnsNameForLBIP" : "",
    "loadBalancerBackend" : "",
    "loadBalancerFrontEnd" : "",
    "loadBalancerName" : "",
    "loadBalancerID" : "",
    "frontEndIPConfigID" : "",
    "inboundNatPoolName" : "",
    "vhdContainerName" : "azuremasm-st1-d11",
    "osType" : {
      "publisher" : "Canonical",
      "offer" : "UbuntuServer",
      "sku" : "14.04.3-LTS",
      "version" : "latest"
    },
    "imageReference" : "[variables('osType')]",
    "uniqueStorageNameArray" : [ "[concat(uniqueString(concat(resourceGroup().id, subscription().id, 'azuremasmst1d11', '0')), 'sa')]" ]
  },
  "resources" : [ {
    "apiVersion" : "[variables('apiVersion')]",
    "name" : "[concat(variables('uniqueStorageNameArray')[copyIndex()])]",
    "type" : "Microsoft.Storage/storageAccounts",
    "location" : "[parameters('location')]",
    "tags" : {
      "appName" : "azureMASM",
      "stack" : "st1",
      "detail" : "d11",
      "cluster" : "azureMASM-st1-d11",
      "serverGroupName" : "azureMASM-st1-d11",
      "createdTime" : "1234567890"
    },
    "copy" : {
      "name" : "storageLoop",
      "count" : 1
    },
    "properties" : {
      "accountType" : "Premium_LRS"
    }
  }, {
    "apiVersion" : "[variables('apiVersion')]",
    "name" : "azureMASM-st1-d11",
    "type" : "Microsoft.Compute/virtualMachineScaleSets",
    "location" : "[parameters('location')]",
    "tags" : {
      "createdTime" : "1234567890"
    },
    "dependsOn" : [ ],
    "sku" : {
      "name" : "Standard_A1",
      "tier" : "Standard",
      "capacity" : 2
    },
    "properties" : {
      "upgradePolicy" : {
        "mode" : "Manual"
      },
      "virtualMachineProfile" : {
        "storageProfile" : {
          "osDisk" : {
            "name" : "osdisk-azureMASM-st1-d11",
            "caching" : "ReadOnly",
            "createOption" : "FromImage",
            "vhdContainers" : [ "[concat('https://', variables('uniqueStorageNameArray')[0], '.blob.core.windows.net/', variables('vhdContainerName'))]" ]
          },
          "imageReference" : "[variables('imageReference')]",
          "dataDisks" : null
        },
        "osProfile" : {
          "computerNamePrefix" : "azureMASM-",
          "adminUsername" : "[parameters('vmUserName')]",
          "adminPassword" : "[parameters('vmPassword')]",
          "customData" : "[base64(parameters('customData'))]"
        },
        "networkProfile" : {
          "networkInterfaceConfigurations" : [ {
            "name" : "nic-azureMASM-st1-d11",
            "properties" : {
              "primary" : true,
              "ipConfigurations" : [ {
                "name" : "ipc-azureMASM-st1-d11",
                "properties" : {
                  "subnet" : {
                    "id" : "[parameters('subnetId')]"
                  },
                  "loadBalancerBackendAddressPools" : [ ],
                  "loadBalancerInboundNatPools" : [ ],
                  "applicationGatewayBackendAddressPools" : [ {
                    "id" : "[parameters('appGatewayAddressPoolId')]"
                  } ]
                }
              } ]
            }
          } ]
        },
        "scheduledEventsProfile" : null,
        "extensionProfile" : {
          "extensions" : [ {
            "name" : "azureMASM_ext",
            "properties" : {
              "publisher" : "Microsoft.Azure.Extensions",
              "type" : "CustomScript",
              "typeHandlerVersion" : "2.0",
              "autoUpgradeMinorVersion" : true,
              "settings" : {
                "fileUris" : [ "storage1", "file2" ],
                "commandToExecute" : "mkdir mydir"
              }
            }
          } ]
        }
      },
      "doNotRunExtensionsOnOverprovisionedVMs" : false
    },
    "zones" : [ "1", "3" ]
  } ]
}'''

  private static String expectedCustomTagsTemplate = '''{
  "$schema" : "https://schema.management.azure.com/schemas/2015-01-01/deploymentTemplate.json#",
  "contentVersion" : "1.0.0.0",
  "parameters" : {
    "location" : {
      "type" : "string",
      "metadata" : {
        "description" : "Location to deploy"
      }
    },
    "subnetId" : {
      "type" : "string",
      "metadata" : {
        "description" : "Subnet Resource ID"
      },
      "defaultValue" : ""
    },
    "appGatewayAddressPoolId" : {
      "type" : "string",
      "metadata" : {
        "description" : "App Gateway backend address pool resource ID"
      }
    },
    "vmUserName" : {
      "type" : "securestring",
      "metadata" : {
        "description" : "Admin username on all VMs"
      },
      "defaultValue" : ""
    },
    "vmPassword" : {
      "type" : "securestring",
      "metadata" : {
        "description" : "Admin password on all VMs"
      },
      "defaultValue" : ""
    },
    "vmSshPublicKey" : {
      "type" : "securestring",
      "metadata" : {
        "description" : "SSH public key on all VMs"
      },
      "defaultValue" : ""
    },
    "loadBalancerAddressPoolId" : {
      "type" : "string",
      "metadata" : {
        "description" : "Load balancer pool ID"
      },
      "defaultValue" : ""
    },
    "loadBalancerNatPoolId" : {
      "type" : "string",
      "metadata" : {
        "description" : "Load balancer NAT pool ID"
      },
      "defaultValue" : ""
    },
    "customData" : {
      "type" : "string",
      "metadata" : {
        "description" : "custom data to pass down to the virtual machine(s)"
      },
      "defaultValue" : "sample custom data"
    }
  },
  "variables" : {
    "apiVersion" : "2019-03-01",
    "publicIPAddressName" : "",
    "publicIPAddressID" : "",
    "publicIPAddressType" : "",
    "dnsNameForLBIP" : "",
    "loadBalancerBackend" : "",
    "loadBalancerFrontEnd" : "",
    "loadBalancerName" : "",
    "loadBalancerID" : "",
    "frontEndIPConfigID" : "",
    "inboundNatPoolName" : "",
    "vhdContainerName" : "azuremasm-st1-d11",
    "osType" : {
      "publisher" : "Canonical",
      "offer" : "UbuntuServer",
      "sku" : "14.04.3-LTS",
      "version" : "latest"
    },
    "imageReference" : "[variables('osType')]",
    "uniqueStorageNameArray" : [ "[concat(uniqueString(concat(resourceGroup().id, subscription().id, 'azuremasmst1d11', '0')), 'sa')]" ]
  },
  "resources" : [ {
    "apiVersion" : "[variables('apiVersion')]",
    "name" : "[concat(variables('uniqueStorageNameArray')[copyIndex()])]",
    "type" : "Microsoft.Storage/storageAccounts",
    "location" : "[parameters('location')]",
    "tags" : {
      "appName" : "azureMASM",
      "stack" : "st1",
      "detail" : "d11",
      "cluster" : "azureMASM-st1-d11",
      "serverGroupName" : "azureMASM-st1-d11",
      "createdTime" : "1234567890"
    },
    "copy" : {
      "name" : "storageLoop",
      "count" : 1
    },
    "properties" : {
      "accountType" : "Premium_LRS"
    }
  }, {
    "apiVersion" : "[variables('apiVersion')]",
    "name" : "azureMASM-st1-d11",
    "type" : "Microsoft.Compute/virtualMachineScaleSets",
    "location" : "[parameters('location')]",
    "tags" : {
      "createdTime" : "1234567890",
      "key1" : "value1",
      "key2" : "value2"
    },
    "dependsOn" : [ ],
    "sku" : {
      "name" : "Standard_A1",
      "tier" : "Standard",
      "capacity" : 2
    },
    "properties" : {
      "upgradePolicy" : {
        "mode" : "Manual"
      },
      "virtualMachineProfile" : {
        "storageProfile" : {
          "osDisk" : {
            "name" : "osdisk-azureMASM-st1-d11",
            "caching" : "ReadOnly",
            "createOption" : "FromImage",
            "vhdContainers" : [ "[concat('https://', variables('uniqueStorageNameArray')[0], '.blob.core.windows.net/', variables('vhdContainerName'))]" ]
          },
          "imageReference" : "[variables('imageReference')]",
          "dataDisks" : null
        },
        "osProfile" : {
          "computerNamePrefix" : "azureMASM-",
          "adminUsername" : "[parameters('vmUserName')]",
          "adminPassword" : "[parameters('vmPassword')]",
          "customData" : "[base64(parameters('customData'))]"
        },
        "networkProfile" : {
          "networkInterfaceConfigurations" : [ {
            "name" : "nic-azureMASM-st1-d11",
            "properties" : {
              "primary" : true,
              "ipConfigurations" : [ {
                "name" : "ipc-azureMASM-st1-d11",
                "properties" : {
                  "subnet" : {
                    "id" : "[parameters('subnetId')]"
                  },
                  "loadBalancerBackendAddressPools" : [ ],
                  "loadBalancerInboundNatPools" : [ ],
                  "applicationGatewayBackendAddressPools" : [ {
                    "id" : "[parameters('appGatewayAddressPoolId')]"
                  } ]
                }
              } ]
            }
          } ]
        },
        "scheduledEventsProfile" : null,
        "extensionProfile" : {
          "extensions" : [ {
            "name" : "azureMASM_ext",
            "properties" : {
              "publisher" : "Microsoft.Azure.Extensions",
              "type" : "CustomScript",
              "typeHandlerVersion" : "2.0",
              "autoUpgradeMinorVersion" : true,
              "settings" : {
                "fileUris" : [ "storage1", "file2" ],
                "commandToExecute" : "mkdir mydir"
              }
            }
          } ]
        }
      },
      "doNotRunExtensionsOnOverprovisionedVMs" : false
    }
  } ]
}'''

}<|MERGE_RESOLUTION|>--- conflicted
+++ resolved
@@ -42,7 +42,6 @@
     template.replaceAll('"createdTime" : "\\d+"', '"createdTime" : "1234567890"').replace('\r', '') == expectedFullTemplate
   }
 
-<<<<<<< HEAD
   def 'should generate correct ServerGroup resource template with scheduled event profile'() {
     description = createDescription(false)
     description.terminationNotBeforeTimeoutInMinutes = 15
@@ -51,8 +50,7 @@
     expect:
     template.replaceAll('"createdTime" : "\\d+"', '"createdTime" : "1234567890"').replace('\r', '') == expectedFullTemplateWithScheduledEventsProfile
   }
-  
-=======
+
   def 'should generate correct ServerGroup resource template with windowsConfiguration timeZone'() {
     description = createDescription(false)
     description.windowsTimeZone = "Central America Standard Time"
@@ -62,7 +60,6 @@
     template.replaceAll('"createdTime" : "\\d+"', '"createdTime" : "1234567890"').replace('\r', '') == expectedFullTemplateWithWindowsConfigurationTimeZone
   }
 
->>>>>>> 9babc657
   def 'should generate correct ServerGroup resource template with doNotRunExtensionsOnOverprovisionedVMs'() {
     description = createDescription(false)
     description.doNotRunExtensionsOnOverprovisionedVMs = true
@@ -875,7 +872,8 @@
               } ]
             }
           } ]
-        }
+        },
+        "scheduledEventsProfile" : null
       },
       "doNotRunExtensionsOnOverprovisionedVMs" : false
     }
