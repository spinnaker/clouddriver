/*
 * Copyright 2016 The original authors.
 *
 * Licensed under the Apache License, Version 2.0 (the "License");
 * you may not use this file except in compliance with the License.
 * You may obtain a copy of the License at
 *
 *    http://www.apache.org/licenses/LICENSE-2.0
 *
 * Unless required by applicable law or agreed to in writing, software
 * distributed under the License is distributed on an "AS IS" BASIS,
 * WITHOUT WARRANTIES OR CONDITIONS OF ANY KIND, either express or implied.
 * See the License for the specific language governing permissions and
 * limitations under the License.
 */

package com.netflix.spinnaker.clouddriver.azure.resources.servergroup.model

import com.google.common.collect.Sets
import com.microsoft.azure.management.compute.VirtualMachineScaleSetDataDisk
import com.microsoft.azure.management.compute.implementation.VirtualMachineScaleSetInner
import com.netflix.frigga.Names
import com.netflix.spinnaker.clouddriver.azure.AzureCloudProvider
import com.netflix.spinnaker.clouddriver.azure.common.AzureUtilities
import com.netflix.spinnaker.clouddriver.azure.resources.common.AzureResourceOpsDescription
import com.netflix.spinnaker.clouddriver.azure.resources.loadbalancer.model.AzureLoadBalancer
import com.netflix.spinnaker.clouddriver.azure.resources.vmimage.model.AzureNamedImage
import com.netflix.spinnaker.clouddriver.model.HealthState
import com.netflix.spinnaker.clouddriver.model.Instance
import com.netflix.spinnaker.clouddriver.model.ServerGroup

class AzureServerGroupDescription extends AzureResourceOpsDescription implements ServerGroup {

  static enum UpgradePolicy {
    Automatic, Manual
  }

  Set<AzureInstance> instances
  Set<String> loadBalancers
  Set<String> securityGroups
  Set<String> zones
  Map<String, String> instanceTags /* custom tags specified by user */
  final String type = AzureCloudProvider.ID
  final String cloudProvider = AzureCloudProvider.ID
  Map<String, Object> launchConfig
  ServerGroup.Capacity capacity
  ServerGroup.ImagesSummary imagesSummary
  ServerGroup.ImageSummary imageSummary

  UpgradePolicy upgradePolicy
  String loadBalancerName
  String loadBalancerType
  String appGatewayName
  String appGatewayBapId
  AzureNamedImage image
  AzureScaleSetSku sku
  AzureOperatingSystemConfig osConfig
  String provisioningState
  String application // TODO standardize between this and appName
  String clusterName
  String securityGroupName
  String subnetId /*Azure resource ID*/
  List<String> storageAccountNames
  Boolean isDisabled = false
  List<AzureInboundPortConfig> inboundPortConfigs = []
  String vnet
  String subnet
  String vnetResourceGroup
  Boolean hasNewSubnet = false
  Boolean createNewSubnet = false
  AzureExtensionCustomScriptSettings customScriptsSettings
  Boolean enableInboundNAT = false
  List<VirtualMachineScaleSetDataDisk> dataDisks
<<<<<<< HEAD
  String windowsTimeZone
=======
  Boolean doNotRunExtensionsOnOverprovisionedVMs = false
>>>>>>> f900ea67

  static class AzureScaleSetSku {
    String name
    String tier
    Long capacity
  }

  static class AzureOperatingSystemConfig {
    String adminUserName
    String adminPassword
    String computerNamePrefix
    String customData
  }

  static class AzureInboundPortConfig {
    String name
    String protocol
    int frontEndPortRangeStart
    int frontEndPortRangeEnd
    int backendPort

  }

  static class AzureExtensionCustomScriptSettings {
    Collection<String> fileUris
    String commandToExecute
  }

  Integer getStorageAccountCount() {
    (int)(sku.capacity / 20) + 1
  }

  static UpgradePolicy getPolicyFromMode(String mode) {
    mode.toLowerCase() == "Automatic".toLowerCase() ? UpgradePolicy.Automatic : UpgradePolicy.Manual
  }

  String getClusterName() {
    clusterName ?: Names.parseName(name).cluster
  }

  String getIdentifier() {
    String.format("%s-%s-%s", application, stack, detail)
  }

  @Override
  Set<String> getLoadBalancers() {
    if(this.appGatewayName != null) return Sets.newHashSet(this.appGatewayName)
    if(this.loadBalancerName != null) return Sets.newHashSet(this.loadBalancerName)
    new HashSet<String>()
  }

  @Override
  Set<String> getSecurityGroups() {
    return this.securityGroupName == null ? new HashSet<String>() : Sets.newHashSet(this.securityGroupName)
  }

  @Override
  Boolean isDisabled() {
    this.isDisabled
  }

  @Override
  ServerGroup.InstanceCounts getInstanceCounts() {
    Collection<AzureInstance> instances = getInstances()
    new ServerGroup.InstanceCounts(
      total: instances?.size() ?: 0,
      up: filterInstancesByHealthState(instances, HealthState.Up)?.size() ?: 0,
      down: filterInstancesByHealthState(instances, HealthState.Down)?.size() ?: 0,
      unknown: filterInstancesByHealthState(instances, HealthState.Unknown)?.size() ?: 0,
      starting: filterInstancesByHealthState(instances, HealthState.Starting)?.size() ?: 0,
      outOfService: filterInstancesByHealthState(instances, HealthState.OutOfService)?.size() ?: 0)
  }

  @Override
  ServerGroup.Capacity getCapacity() {
    new ServerGroup.Capacity(
      min: 1,
      max: instances ? instances.size() : 1,
      desired: instances ? instances.size() : 1
    )
  }

  static AzureServerGroupDescription build(VirtualMachineScaleSetInner scaleSet) {
    def azureSG = new AzureServerGroupDescription()
    azureSG.name = scaleSet.name()
    def parsedName = Names.parseName(scaleSet.name())
    // Get the values from the tags if they exist
    azureSG.tags = scaleSet.tags ? scaleSet.tags : [:]
    // favor tag settings then Frigga name parser
    azureSG.appName = scaleSet.tags?.appName ?: parsedName.app
    azureSG.stack = scaleSet.tags?.stack ?: parsedName.stack
    azureSG.detail = scaleSet.tags?.detail ?: parsedName.detail
    azureSG.application = azureSG.appName
    azureSG.clusterName = scaleSet.tags?.cluster ?: parsedName.cluster
    azureSG.securityGroupName = scaleSet.tags?.securityGroupName
    azureSG.loadBalancerName = scaleSet.tags?.loadBalancerName
    azureSG.enableInboundNAT = scaleSet.tags?.enableInboundNAT
    azureSG.appGatewayName = scaleSet.tags?.appGatewayName
    azureSG.loadBalancerType = azureSG.appGatewayName != null ? AzureLoadBalancer.AzureLoadBalancerType.AZURE_APPLICATION_GATEWAY.toString() : AzureLoadBalancer.AzureLoadBalancerType.AZURE_LOAD_BALANCER.toString()
    azureSG.appGatewayBapId = scaleSet.tags?.appGatewayBapId
    // TODO: appGatewayBapId can be retrieved via scaleSet->networkProfile->networkInterfaceConfigurations->ipConfigurations->ApplicationGatewayBackendAddressPools
    azureSG.subnetId = scaleSet.tags?.subnetId
    azureSG.subnet = AzureUtilities.getNameFromResourceId(azureSG.subnetId)
    azureSG.vnet = azureSG.subnetId ? AzureUtilities.getNameFromResourceId(azureSG.subnetId) : scaleSet.tags?.vnet
    azureSG.vnetResourceGroup = azureSG.subnetId ? AzureUtilities.getResourceGroupNameFromResourceId(azureSG.subnetId) : scaleSet.tags?.vnetResourceGroup
    azureSG.hasNewSubnet = (scaleSet.tags?.hasNewSubnet == "true")

    azureSG.createdTime = scaleSet.tags?.createdTime?.toLong()
    azureSG.image = new AzureNamedImage(isCustom: scaleSet.tags?.customImage, imageName: scaleSet.tags?.imageName)
    if (!azureSG.image.isCustom) {
      // Azure server group which was created using Azure Market Store images will have a number of storage accounts
      //   that were created at the time the server group was created; these storage account should be in saved in the
      //   tags map under storrageAccountNames key as a comma separated list of strings
      azureSG.storageAccountNames = new ArrayList<String>()
      String storageNames = scaleSet.tags?.storageAccountNames

      if (storageNames) azureSG.storageAccountNames.addAll(storageNames.split(","))
    }
    azureSG.doNotRunExtensionsOnOverprovisionedVMs = scaleSet.doNotRunExtensionsOnOverprovisionedVMs()
    azureSG.region = scaleSet.location()
    azureSG.upgradePolicy = getPolicyFromMode(scaleSet.upgradePolicy().mode().name())

    azureSG.windowsTimeZone = scaleSet.virtualMachineProfile()?.osProfile()?.windowsConfiguration()?.timeZone()

    // Get the image reference data
    def storageProfile = scaleSet.virtualMachineProfile()?.storageProfile()
    def imgRef = storageProfile?.imageReference()
    if (imgRef) {
      azureSG.image.offer = imgRef.offer()
      azureSG.image.publisher = imgRef.publisher()
      azureSG.image.sku = imgRef.sku()
      azureSG.image.version = imgRef.version()
    }

    azureSG.dataDisks = storageProfile?.dataDisks()

    // get the OS configuration data
    def osConfig = new AzureOperatingSystemConfig()
    def osProfile = scaleSet?.virtualMachineProfile()?.osProfile()
    if (osProfile) {
      osConfig.adminPassword = osProfile.adminPassword()
      osConfig.adminUserName = osProfile.adminUsername()
      osConfig.computerNamePrefix = osProfile.computerNamePrefix()
      osConfig.customData = osProfile.customData()
    }
    azureSG.osConfig = osConfig

    def customScriptSettings = new AzureExtensionCustomScriptSettings()
    def extensionProfile = scaleSet?.virtualMachineProfile()?.extensionProfile()
    if (extensionProfile) {
      def customScriptExtensionSettings = extensionProfile.extensions().find({
          it.type() == AzureUtilities.AZURE_CUSTOM_SCRIPT_EXT_TYPE_LINUX ||
          it.type() == AzureUtilities.AZURE_CUSTOM_SCRIPT_EXT_TYPE_WINDOWS
      })?.settings()
      //def customScriptExtensionSettings = extensionProfile.extensions.find({it.type=="CustomScript"}).settings
      if (customScriptExtensionSettings) {
        customScriptSettings = mapper.convertValue(customScriptExtensionSettings, AzureExtensionCustomScriptSettings)
      }
    }

    azureSG.customScriptsSettings = customScriptSettings

    def sku = new AzureScaleSetSku()
    def skuData = scaleSet.sku()
    if (skuData) {
      sku.capacity = skuData.capacity()
      sku.name = skuData.name()
      sku.tier = skuData.tier()
    }
    azureSG.sku = sku
    def zones = scaleSet.zones()
    azureSG.zones = zones == null ? new HashSet<>() : zones.toSet()

    azureSG.provisioningState = scaleSet.provisioningState()

    azureSG
  }

  static Collection<Instance> filterInstancesByHealthState(Set<? extends Instance> instances, HealthState healthState) {
    (Collection<Instance>) instances?.findAll { Instance it -> it.getHealthState() == healthState }
  }

  void addInboundPortConfig(String name, int startRange, int endRange, String protocol, int backendPort) {
    AzureInboundPortConfig inboundConfig = new AzureInboundPortConfig(name: name)
    inboundConfig.frontEndPortRangeStart = startRange
    inboundConfig.frontEndPortRangeEnd = endRange
    inboundConfig.backendPort = backendPort
    inboundConfig.protocol = protocol
    inboundPortConfigs.add(inboundConfig)
  }

}<|MERGE_RESOLUTION|>--- conflicted
+++ resolved
@@ -71,11 +71,8 @@
   AzureExtensionCustomScriptSettings customScriptsSettings
   Boolean enableInboundNAT = false
   List<VirtualMachineScaleSetDataDisk> dataDisks
-<<<<<<< HEAD
   String windowsTimeZone
-=======
   Boolean doNotRunExtensionsOnOverprovisionedVMs = false
->>>>>>> f900ea67
 
   static class AzureScaleSetSku {
     String name
